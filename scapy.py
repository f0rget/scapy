#! /usr/bin/env python

#############################################################################
##                                                                         ##
## scapy.py --- Interactive packet manipulation tool                       ##
##              see http://www.secdev.org/projects/scapy/                  ##
##              for more informations                                      ##
##                                                                         ##
## Copyright (C) 2003  Philippe Biondi <phil@secdev.org>                   ##
##                                                                         ##
## This program is free software; you can redistribute it and/or modify it ##
## under the terms of the GNU General Public License version 2 as          ##
## published by the Free Software Foundation; version 2.                   ##
##                                                                         ##
## This program is distributed in the hope that it will be useful, but     ##
## WITHOUT ANY WARRANTY; without even the implied warranty of              ##
## MERCHANTABILITY or FITNESS FOR A PARTICULAR PURPOSE.  See the GNU       ##
## General Public License for more details.                                ##
##                                                                         ##
#############################################################################


from __future__ import generators
import os

BASE_VERSION = "1.0.6.1"

HG_NODE  = "$Node$"
REVISION = "$Revision$"

VERSION = "v%s / %s" % (BASE_VERSION, (REVISION+"--")[11:23])

DEFAULT_CONFIG_FILE = os.path.join(os.environ["HOME"], ".scapy_startup.py")

try:
    os.stat(DEFAULT_CONFIG_FILE)
except OSError:
    DEFAULT_CONFIG_FILE = None

def usage():
    print """Usage: scapy.py [-s sessionfile] [-c new_startup_file] [-C]
    -C: do not read startup file"""
    sys.exit(0)


#############################
##### Logging subsystem #####
#############################

class Scapy_Exception(Exception):
    pass

import logging,traceback,time

class ScapyFreqFilter(logging.Filter):
    def __init__(self):
        logging.Filter.__init__(self)
        self.warning_table = {}
    def filter(self, record):        
        wt = conf.warning_threshold
        if wt > 0:
            stk = traceback.extract_stack()
            caller=None
            for f,l,n,c in stk:
                if n == 'warning':
                    break
                caller = l
            tm,nb = self.warning_table.get(caller, (0,0))
            ltm = time.time()
            if ltm-tm > wt:
                tm = ltm
                nb = 0
            else:
                if nb < 2:
                    nb += 1
                    if nb == 2:
                        record.msg = "more "+record.msg
                else:
                    return 0
            self.warning_table[caller] = (tm,nb)
        return 1    

log_scapy = logging.getLogger("scapy")
console_handler = logging.StreamHandler()
console_handler.setFormatter(logging.Formatter("%(levelname)s: %(message)s"))
log_scapy.addHandler(console_handler)
log_runtime = logging.getLogger("scapy.runtime")          # logs at runtime
log_runtime.addFilter(ScapyFreqFilter())
log_interactive = logging.getLogger("scapy.interactive")  # logs in interactive functions
log_loading = logging.getLogger("scapy.loading")          # logs when loading scapy

if __name__ == "__main__":
    log_scapy.setLevel(1)


##################
##### Module #####
##################

import socket, sys, getopt, string, struct, random, code
import cPickle, copy, types, gzip, base64, re, zlib, array
from sets import Set
from select import select
from fcntl import ioctl
import fcntl
import warnings
warnings.filterwarnings("ignore","tempnam",RuntimeWarning, __name__)


try:
    import Gnuplot
    GNUPLOT=1
except ImportError:
    log_loading.info("did not find python gnuplot wrapper . Won't be able to plot")
    GNUPLOT=0

try:
    import pyx
    PYX=1
except ImportError:
    log_loading.info("Can't import PyX. Won't be able to use psdump() or pdfdump()")
    PYX=0


LINUX=sys.platform.startswith("linux")
OPENBSD=sys.platform.startswith("openbsd")
FREEBSD=sys.platform.startswith("freebsd")
DARWIN=sys.platform.startswith("darwin")
BIG_ENDIAN= struct.pack("H",1) == "\x00\x01"
X86_64 = (os.uname()[4] == 'x86_64')
SOLARIS=sys.platform.startswith("sunos")


if LINUX:
    DNET=PCAP=0
else:
    DNET=PCAP=1
    

if PCAP:
    try:
        import pcap
        PCAP = 1
    except ImportError:
        if LINUX:
            log_loading.warning("did not find pcap module. Fallback to linux primitives")
            PCAP = 0
        else:
            if __name__ == "__main__":
                log_loading.error("did not find pcap module")
                raise SystemExit
            else:
                raise

if DNET:
    try:
        import dnet
        DNET = 1
    except ImportError:
        if LINUX:
            log_loading.warning("did not find dnet module. Fallback to linux primitives")
            DNET = 0
        else:
            if __name__ == "__main__":
                log_loading.error("did not find dnet module")
                raise SystemExit
            else:
                raise

if not PCAP:
    f = os.popen("tcpdump -V 2> /dev/null")
    if f.close() >> 8 == 0x7f:
        log_loading.warning("Failed to execute tcpdump. Check it is installed and in the PATH")
        TCPDUMP=0
    else:
        TCPDUMP=1
        
    

try:
    from Crypto.Cipher import ARC4
except ImportError:
    log_loading.info("Can't find Crypto python lib. Won't be able to decrypt WEP")


# Workarround bug 643005 : https://sourceforge.net/tracker/?func=detail&atid=105470&aid=643005&group_id=5470
try:
    socket.inet_aton("255.255.255.255")
except socket.error:
    def inet_aton(x):
        if x == "255.255.255.255":
            return "\xff"*4
        else:
            return socket.inet_aton(x)
else:
    inet_aton = socket.inet_aton

inet_ntoa = socket.inet_ntoa
try:
    inet_ntop = socket.inet_ntop
    inet_pton = socket.inet_pton
except AttributeError:
    log_loading.info("inet_ntop/pton functions not found. Python IPv6 support not present")


if SOLARIS:
    # GRE is missing on Solaris
    socket.IPPROTO_GRE = 47

###############################
## Direct Access dictionnary ##
###############################

def fixname(x):
    if x and x[0] in "0123456789":
        x = "n_"+x
    return x.translate("________________________________________________0123456789_______ABCDEFGHIJKLMNOPQRSTUVWXYZ______abcdefghijklmnopqrstuvwxyz_____________________________________________________________________________________________________________________________________")


class DADict_Exception(Scapy_Exception):
    pass

class DADict:
    def __init__(self, _name="DADict", **kargs):
        self._name=_name
        self.__dict__.update(kargs)
    def fixname(self,val):
        return fixname(val)
    def __contains__(self, val):
        return val in self.__dict__
    def __getitem__(self, attr):
        return getattr(self, attr)
    def __setitem__(self, attr, val):        
        return setattr(self, self.fixname(attr), val)
    def __iter__(self):
        return iter(map(lambda (x,y):y,filter(lambda (x,y):x[0]!="_", self.__dict__.items())))
    def _show(self):
        for k in self.__dict__.keys():
            if k[0] != "_":
                print "%10s = %r" % (k,getattr(self,k))
    def __repr__(self):
        return "<%s/ %s>" % (self._name," ".join(filter(lambda x:x[0]!="_",self.__dict__.keys())))

    def _branch(self, br, uniq=0):
        if uniq and br._name in self:
            raise DADict_Exception("DADict: [%s] already branched in [%s]" % (br._name, self._name))
        self[br._name] = br

    def _my_find(self, *args, **kargs):
        if args and self._name not in args:
            return False
        for k in kargs:
            if k not in self or self[k] != kargs[k]:
                return False
        return True
    
    def _find(self, *args, **kargs):
         return self._recurs_find((), *args, **kargs)
    def _recurs_find(self, path, *args, **kargs):
        if self in path:
            return None
        if self._my_find(*args, **kargs):
            return self
        for o in self:
            if isinstance(o, DADict):
                p = o._recurs_find(path+(self,), *args, **kargs)
                if p is not None:
                    return p
        return None
    def _find_all(self, *args, **kargs):
        return self._recurs_find_all((), *args, **kargs)
    def _recurs_find_all(self, path, *args, **kargs):
        r = []
        if self in path:
            return r
        if self._my_find(*args, **kargs):
            r.append(self)
        for o in self:
            if isinstance(o, DADict):
                p = o._recurs_find_all(path+(self,), *args, **kargs)
                r += p
        return r
    def keys(self):
        return filter(lambda x:x[0]!="_", self.__dict__.keys())
        


############
## Consts ##
############

ETHER_ANY = "\x00"*6
ETHER_BROADCAST = "\xff"*6

ETH_P_ALL = 3
ETH_P_IP = 0x800
ETH_P_ARP = 0x806

# From net/if_arp.h
ARPHDR_ETHER = 1
ARPHDR_METRICOM = 23
ARPHDR_PPP = 512
ARPHDR_LOOPBACK = 772
ARPHDR_TUN = 65534

# From bits/ioctls.h
SIOCGIFHWADDR  = 0x8927          # Get hardware address    
SIOCGIFADDR    = 0x8915          # get PA address          
SIOCGIFNETMASK = 0x891b          # get network PA mask     
SIOCGIFNAME    = 0x8910          # get iface name          
SIOCSIFLINK    = 0x8911          # set iface channel       
SIOCGIFCONF    = 0x8912          # get iface list          
SIOCGIFFLAGS   = 0x8913          # get flags               
SIOCSIFFLAGS   = 0x8914          # set flags               
SIOCGIFINDEX   = 0x8933          # name -> if_index mapping
SIOCGIFCOUNT   = 0x8938          # get number of devices


# From if.h
IFF_UP = 0x1               # Interface is up.
IFF_BROADCAST = 0x2        # Broadcast address valid.
IFF_DEBUG = 0x4            # Turn on debugging.
IFF_LOOPBACK = 0x8         # Is a loopback net.
IFF_POINTOPOINT = 0x10     # Interface is point-to-point link.
IFF_NOTRAILERS = 0x20      # Avoid use of trailers.
IFF_RUNNING = 0x40         # Resources allocated.
IFF_NOARP = 0x80           # No address resolution protocol.
IFF_PROMISC = 0x100        # Receive all packets.



# From netpacket/packet.h
PACKET_ADD_MEMBERSHIP  = 1
PACKET_DROP_MEMBERSHIP = 2
PACKET_RECV_OUTPUT     = 3
PACKET_RX_RING         = 5
PACKET_STATISTICS      = 6
PACKET_MR_MULTICAST    = 0
PACKET_MR_PROMISC      = 1
PACKET_MR_ALLMULTI     = 2


# From bits/socket.h
SOL_PACKET = 263
# From asm/socket.h
SO_ATTACH_FILTER = 26
SOL_SOCKET = 1

# From net/route.h
RTF_UP = 0x0001  # Route usable
RTF_REJECT = 0x0200

# From BSD net/bpf.h
#BIOCIMMEDIATE=0x80044270
BIOCIMMEDIATE=-2147204496

MTU = 1600

 
# file parsing to get some values :

def load_protocols(filename):
    spaces = re.compile("[ \t]+|\n")
    dct = DADict(_name=filename)
    try:
        for l in open(filename):
            try:
                if l[0] in ["#","\n"]:
                    continue
                lt = tuple(re.split(spaces, l))
                if len(lt) < 3:
                    continue
                dct[lt[2]] = int(lt[1])
            except Exception,e:
                log_loading.info("Couldn't parse one line from /etc/protocols file [%r] (%s)" % (l,e))
        f.close()
    except IOError:
        log_loading.info("Can't open /etc/protocols file")
    return dct

IP_PROTOS=load_protocols("/etc/protocols")

def load_ethertypes(filename):
    spaces = re.compile("[ \t]+|\n")
    dct = DADict(_name=filename)
    try:
        f=open(filename)
        for l in f:
            try:
                if l[0] in ["#","\n"]:
                    continue
                lt = tuple(re.split(spaces, l))
                if len(lt) < 2:
                    continue
                dct[lt[0]] = int(lt[1], 16)
            except Exception,e:
                log_loading.info("Couldn't parse one line from /etc/ethertypes file [%r] (%s)" % (l,e))
        f.close()
    except IOError,msg:
        pass
    return dct

ETHER_TYPES=load_ethertypes("/etc/ethertypes")

def load_services(filename):
    spaces = re.compile("[ \t]+|\n")
    tdct=DADict(_name="%s-tcp"%filename)
    udct=DADict(_name="%s-udp"%filename)
    try:
        f=open(filename)
        for l in f:
            try:
                if l[0] in ["#","\n"]:
                    continue
                lt = tuple(re.split(spaces, l))
                if len(lt) < 2:
                    continue
                if lt[1].endswith("/tcp"):
                    tdct[lt[0]] = int(lt[1].split('/')[0])
                elif lt[1].endswith("/udp"):
                    udct[lt[0]] = int(lt[1].split('/')[0])
            except Exception,e:
                log_loading.warning("Couldn't parse one line from /etc/services file [%r] (%s)" % (l,e))
        f.close()
    except IOError:
        log_loading.info("Can't open /etc/services file")
    return tdct,udct

TCP_SERVICES,UDP_SERVICES=load_services("/etc/services")

class ManufDA(DADict):
    def fixname(self, val):
        return val
    def _get_manuf_couple(self, mac):
        oui = ":".join(mac.split(":")[:3]).upper()
        return self.__dict__.get(oui,(mac,mac))
    def _get_manuf(self, mac):
        return self._get_manuf_couple(mac)[1]
    def _get_short_manuf(self, mac):
        return self._get_manuf_couple(mac)[0]
        
        

def load_manuf(filename):
    try:
        manufdb=ManufDA(_name=filename)
        for l in open(filename):
            try:
                l = l.strip()
                if not l or l.startswith("#"):
                    continue
                oui,shrt=l.split()[:2]
                i = l.find("#")
                if i < 0:
                    lng=shrt
                else:
                    lng = l[i+2:]
                manufdb[oui] = shrt,lng
            except Exception,e:
                log_loadding.warning("Couldn't parse one line from [%s] [%r] (%s)" % (filename, l, e))
    except IOError:
        #log_loading.warning("Couldn't open [%s] file" % filename)
        pass
    return manufdb
    
MANUFDB = load_manuf("/usr/share/wireshark/wireshark/manuf")




###########
## Tools ##
###########

def sane_color(x):
    r=""
    for i in x:
        j = ord(i)
        if (j < 32) or (j >= 127):
            r=r+conf.color_theme.not_printable(".")
        else:
            r=r+i
    return r

def sane(x):
    r=""
    for i in x:
        j = ord(i)
        if (j < 32) or (j >= 127):
            r=r+"."
        else:
            r=r+i
    return r

def lhex(x):
    if type(x) is int:
        return hex(x)
    elif type(x) is tuple:
        return "(%s)" % ", ".join(map(lhex, x))
    elif type(x) is list:
        return "[%s]" % ", ".join(map(lhex, x))
    else:
        return x

def hexdump(x):
    x=str(x)
    l = len(x)
    i = 0
    while i < l:
        print "%04x  " % i,
        for j in range(16):
            if i+j < l:
                print "%02X" % ord(x[i+j]),
            else:
                print "  ",
            if j%16 == 7:
                print "",
        print " ",
        print sane_color(x[i:i+16])
        i += 16

def linehexdump(x, onlyasc=0, onlyhex=0):
    x = str(x)
    l = len(x)
    if not onlyasc:
        for i in range(l):
            print "%02X" % ord(x[i]),
        print "",
    if not onlyhex:
        print sane_color(x)

def chexdump(x):
    x=str(x)
    print ", ".join(map(lambda x: "%#04x"%ord(x), x))
    
def hexstr(x, onlyasc=0, onlyhex=0):
    s = []
    if not onlyasc:
        s.append(" ".join(map(lambda x:"%02x"%ord(x), x)))
    if not onlyhex:
        s.append(sane(x)) 
    return "  ".join(s)


def hexdiff(x,y, gran=5):
    """hexdiff(before, after, gran=5)
    gran: granularity in bytes for similarity matching. Must be >= 1"""
    x=str(x)
    y=str(y)
    if gran <= 0:
        gran = 1

    i=j=0
    ii=jj=-1

    diff = []
    cdiff = ""
    while i < len(x) and j < len(y):
        if x[i] == y[j] and ii == jj == -1:
            cdiff += x[i]
            i+=1; j+=1
            continue
        if ii == jj == -1:
            if cdiff:
                diff.append((0,cdiff))
                cdiff = ""
            ii = i; jj = j
            i += 1; j+= 1
            continue
        k = l = -1
        if i+gran < len(x) or j+gran >= len(y):
            k = y[jj:j+gran].find(x[i:i+gran])
        if k != -1:
            j = jj+k
        if j+gran < len(y) or i+gran >= len(x):
            l = x[ii:i+gran].find(y[j:j+gran])
        if l != -1:
            i = ii+l
            
        if k != -1 or l != -1:
            if i != ii:
                diff.append((-1, x[ii:i]))
            if j != jj:
                diff.append((+1, y[jj:j]))
            ii = jj = -1
        else:
            i += 1
            j += 1

    if cdiff:
        diff.append((0,cdiff))

    if ii>=0:
        i=ii
    if i < len(x):
        diff.append((-1,x[i:]))
    if jj>=0:
        j=jj
    if j < len(y):
        diff.append((+1,y[j:]))

    colorize = { 0: lambda x:x,
                -1: conf.color_theme.left,
                 1: conf.color_theme.right }
    i = j = 0
    for s,h in diff:
        
        l = len(h)
        u = -(j%16)
        while u < l:
            line = ""
            if s <= 0:
                line += "%04x " % (i+u)
            else:
                line += "     "
            if s >= 0:
                line += "%04x   " % (j+u)
            else:
                line += "       "
            ch = ""
            for v in range(16):
                if 0 <= u+v < l:
                    c = h[u+v]
                    line += "%02X " % ord(c)
                    if 32 <= ord(c) < 127:
                        ch += colorize[s](c)
                    else:
                        ch += conf.color_theme.not_printable(".")
                else:
                    line += "   "
                    ch += " "
                if v%16 == 7:
                    line += " "
            line += "  "
            line = colorize[s](line)
            line += ch
            u += 16
            print line
        if s <= 0:
            i += l
        if s >= 0:
            j += l


if BIG_ENDIAN:
    CRCPOLY=0x04c11db7L
else:
    CRCPOLY=0xedb88320L

crc32 = zlib.crc32


def checksum(pkt):
    pkt=str(pkt)
    s=0
    if len(pkt) % 2 == 1:
        pkt += "\0"
    for i in range(len(pkt)/2):
        s = s +  (struct.unpack("!H",pkt[2*i:2*i+2])[0])
    s = (s >> 16) + (s & 0xffff)
    s += s >> 16
    return  ~s & 0xffff

def warning(x):
    log_runtime.warning(x)

def mac2str(mac):
    return "".join(map(lambda x: chr(int(x,16)), mac.split(":")))

def str2mac(s):
    return ("%02x:"*6)[:-1] % tuple(map(ord, s)) 

def strxor(x,y):
    return "".join(map(lambda x,y:chr(ord(x)^ord(y)),x,y))

def atol(x):
    try:
        ip = inet_aton(x)
    except socket.error:
        ip = inet_aton(socket.gethostbyname(x))
    return struct.unpack("I", ip)[0]
def ltoa(x):
    return inet_ntoa(struct.pack("I", x))

def itom(x):
    return socket.ntohl((0xffffffff00000000L>>x)&0xffffffffL)&0xffffffffL

def do_graph(graph,prog=None,type="svg",target=None):
    """do_graph(graph, prog=conf.prog.dot, type="svg",target="| conf.prog.display"):
    graph: GraphViz graph description
    type: output type (svg, ps, gif, jpg, etc.), passed to dot's "-T" option
    target: filename or redirect. Defaults pipe to Imagemagick's display program
    prog: which graphviz program to use"""
    if prog is None:
        prog = conf.prog.dot
    if target is None:
        target = "| %s" % conf.prog.display
    w,r = os.popen2("%s -T %s %s" % (prog,type,target))
    w.write(graph)
    w.close()

_TEX_TR = {
    "{":"{\\tt\\char123}",
    "}":"{\\tt\\char125}",
    "\\":"{\\tt\\char92}",
    "^":"\\^{}",
    "$":"\\$",
    "#":"\\#",
    "~":"\\~",
    "_":"\\_",
    "&":"\\&",
    "%":"\\%",
    "|":"{\\tt\\char124}",
    "~":"{\\tt\\char126}",
    "<":"{\\tt\\char60}",
    ">":"{\\tt\\char62}",
    }
    
def tex_escape(x):
    s = ""
    for c in x:
        s += _TEX_TR.get(c,c)
    return s

def colgen(*lstcol,**kargs):
    """Returns a generator that mixes provided quantities forever
    trans: a function to convert the three arguments into a color. lambda x,y,z:(x,y,z) by default"""
    if len(lstcol) < 2:
        lstcol *= 2
    trans = kargs.get("trans", lambda x,y,z: (x,y,z))
    while 1:
        for i in range(len(lstcol)):
            for j in range(len(lstcol)):
                for k in range(len(lstcol)):
                    if i != j or j != k or k != i:
                        yield trans(lstcol[(i+j)%len(lstcol)],lstcol[(j+k)%len(lstcol)],lstcol[(k+i)%len(lstcol)])

def incremental_label(label="tag%05i", start=0):
    while True:
        yield label % start
        start += 1




##############################
## Session saving/restoring ##
##############################


def save_session(fname, session=None, pickleProto=-1):
    if session is None:
        session = scapy_session

    to_be_saved = session.copy()
        
    if to_be_saved.has_key("__builtins__"):
        del(to_be_saved["__builtins__"])

    for k in to_be_saved.keys():
        if type(to_be_saved[k]) in [types.TypeType, types.ClassType, types.ModuleType]:
             log_interactive.error("[%s] (%s) can't be saved." % (k, type(to_be_saved[k])))
             del(to_be_saved[k])

    try:
        os.rename(fname, fname+".bak")
    except OSError:
        pass
    f=gzip.open(fname,"wb")
    cPickle.dump(to_be_saved, f, pickleProto)
    f.close()

def load_session(fname):
    try:
        s = cPickle.load(gzip.open(fname,"rb"))
    except IOError:
        s = cPickle.load(open(fname,"rb"))
    scapy_session.clear()
    scapy_session.update(s)

def update_session(fname):
    try:
        s = cPickle.load(gzip.open(fname,"rb"))
    except IOError:
        s = cPickle.load(open(fname,"rb"))
    scapy_session.update(s)


def export_object(obj):
    print base64.encodestring(gzip.zlib.compress(cPickle.dumps(obj,2),9))

def import_object(obj=None):
    if obj is None:
        obj = sys.stdin.read()
    return cPickle.loads(gzip.zlib.decompress(base64.decodestring(obj.strip())))


def save_object(fname, obj):
    cPickle.dump(obj,gzip.open(fname,"wb"))

def load_object(fname):
    return cPickle.load(gzip.open(fname,"rb"))


#################
## Debug class ##
#################

class debug:
    recv=[]
    sent=[]
    match=[]


####################
## IP Tools class ##
####################

class IPTools:
    """Add more powers to a class that have a "src" attribute."""
    def whois(self):
        os.system("whois %s" % self.src)
    def ottl(self):
        t = [32,64,128,255]+[self.ttl]
        t.sort()
        return t[t.index(self.ttl)+1]
    def hops(self):
        return self.ottl()-self.ttl-1 


##############################
## Routing/Interfaces stuff ##
##############################

class Route:
    def __init__(self):
        self.resync()
        self.s=socket.socket(socket.AF_INET, socket.SOCK_DGRAM)

    def resync(self):
        self.routes = read_routes()

    def __repr__(self):
        rt = "Network         Netmask         Gateway         Iface           Output IP\n"
        for net,msk,gw,iface,addr in self.routes:
            rt += "%-15s %-15s %-15s %-15s %-15s\n" % (ltoa(net),
                                              ltoa(msk),
                                              gw,
                                              iface,
                                              addr)
        return rt

    def make_route(self, host=None, net=None, gw=None, dev=None):
        if host is not None:
            thenet,msk = host,32
        elif net is not None:
            thenet,msk = net.split("/")
            msk = int(msk)
        else:
            raise Scapy_Exception("make_route: Incorrect parameters. You should specify a host or a net")
        if gw is None:
            gw="0.0.0.0"
        if dev is None:
            if gw:
                nhop = gw
            else:
                nhop = thenet
            dev,ifaddr,x = self.route(nhop)
        else:
            ifaddr = get_if_addr(dev)
        return (atol(thenet), itom(msk), gw, dev, ifaddr)

    def add(self, *args, **kargs):
        """Ex:
        add(net="192.168.1.0/24",gw="1.2.3.4")
        """
        self.routes.append(self.make_route(*args,**kargs))

        
    def delt(self,  *args, **kargs):
        """delt(host|net, gw|dev)"""
        route = self.make_route(*args,**kargs)
        try:
            i=self.routes.index(route)
            del(self.routes[i])
        except ValueError:
            warning("no matching route found")
             
    def ifchange(self, iff, addr):
        the_addr,the_msk = (addr.split("/")+["32"])[:2]
        the_msk = itom(int(the_msk))
        the_rawaddr, = struct.unpack("I",inet_aton(the_addr))
        the_net = the_rawaddr & the_msk
        
        
        for i in range(len(self.routes)):
            net,msk,gw,iface,addr = self.routes[i]
            if iface != iff:
                continue
            if gw == '0.0.0.0':
                self.routes[i] = (the_net,the_msk,gw,iface,the_addr)
            else:
                self.routes[i] = (net,msk,gw,iface,the_addr)
        for i in arp_cache.keys():
            del(arp_cache[i])
        
                

    def ifdel(self, iff):
        new_routes=[]
        for rt in self.routes:
            if rt[3] != iff:
                new_routes.append(rt)
        self.routes=new_routes
        
    def ifadd(self, iff, addr):
        the_addr,the_msk = (addr.split("/")+["32"])[:2]
        the_msk = itom(int(the_msk))
        the_rawaddr, = struct.unpack("I",inet_aton(the_addr))
        the_net = the_rawaddr & the_msk
        self.routes.append((the_net,the_msk,'0.0.0.0',iff,the_addr))


    def route(self,dst):
        # Transform "192.168.*.1-5" to one IP of the set
        dst = dst.split("/")[0]
        dst = dst.replace("*","0") 
        while 1:
            l = dst.find("-")
            if l < 0:
                break
            m = (dst[l:]+".").find(".")
            dst = dst[:l]+dst[l+m:]

            
        try:
            dst=inet_aton(dst)
        except socket.error:
            dst=inet_aton(socket.gethostbyname(dst))
        dst,=struct.unpack("I",dst)
        pathes=[]
        for d,m,gw,i,a in self.routes:
            aa, = struct.unpack("I",inet_aton(a))
            if aa == dst:
                pathes.append((0xffffffffL,("lo",a,"0.0.0.0")))
            if (dst & m) == (d & m):
                pathes.append((m,(i,a,gw)))
        if not pathes:
            warning("No route found (no default route?)")
            return "lo","0.0.0.0","0.0.0.0" #XXX linux specific!
        # Choose the more specific route (greatest netmask).
        # XXX: we don't care about metrics
        pathes.sort()
        return pathes[-1][1] 
            
    def get_if_bcast(self, iff):
        for net, msk, gw, iface, addr in self.routes:
            if (iff == iface and net != 0L):
                bcast = atol(addr)|(~msk&0xffffffffL); # FIXME: check error in atol()
                return ltoa(bcast);
        warning("No broadcast address found for iface %s\n" % iff);

if DNET:
    def get_if_raw_hwaddr(iff):
        if iff[:2] == "lo":
            return (772, '\x00'*6)
        try:
            l = dnet.intf().get(iff)
            l = l["link_addr"]
        except:
            raise Scapy_Exception("Error in attempting to get hw address for interface [%s]" % iff)
        return l.type,l.data
    def get_if_raw_addr(ifname):
        i = dnet.intf()
        return i.get(ifname)["addr"].data
else:
    def get_if_raw_hwaddr(iff):
        return struct.unpack("16xh6s8x",get_if(iff,SIOCGIFHWADDR))

    def get_if_raw_addr(iff):
        try:
            return get_if(iff, SIOCGIFADDR)[20:24]
        except IOError:
            return "\0\0\0\0"


if PCAP:
    def get_if_list():
        # remove 'any' interface
        return map(lambda x:x[0],filter(lambda x:x[1] is None,pcap.findalldevs()))
    def get_working_if():
        try:
            return pcap.lookupdev()
        except pcap.pcapc.EXCEPTION:
            return 'lo'

    def attach_filter(s, filter):
        warning("attach_filter() should not be called in PCAP mode")
    def set_promisc(s,iff,val=1):
        warning("set_promisc() should not be called in DNET/PCAP mode")
    
else:
    def get_if_list():
        f=open("/proc/net/dev","r")
        lst = []
        f.readline()
        f.readline()
        for l in f:
            lst.append(l.split(":")[0].strip())
        return lst
    def get_working_if():
        for i in get_if_list():
            if i == 'lo':                
                continue
            ifflags = struct.unpack("16xH14x",get_if(i,SIOCGIFFLAGS))[0]
            if ifflags & IFF_UP:
                return i
        return "lo"
    def attach_filter(s, filter):
        # XXX We generate the filter on the interface conf.iface 
        # because tcpdump open the "any" interface and ppp interfaces
        # in cooked mode. As we use them in raw mode, the filter will not
        # work... one solution could be to use "any" interface and translate
        # the filter from cooked mode to raw mode
        # mode
        if not TCPDUMP:
            return
        try:
            f = os.popen("%s -i %s -ddd -s 1600 '%s'" % (conf.prog.tcpdump,conf.iface,filter))
        except OSError,msg:
            log_interactive.warning("Failed to execute tcpdump: (%s)")
            return
        lines = f.readlines()
        if f.close():
            raise Scapy_Exception("Filter parse error")
        nb = int(lines[0])
        bpf = ""
        for l in lines[1:]:
            bpf += struct.pack("HBBI",*map(long,l.split()))
    
        # XXX. Argl! We need to give the kernel a pointer on the BPF,
        # python object header seems to be 20 bytes. 36 bytes for x86 64bits arch.
        if X86_64:
            bpfh = struct.pack("HL", nb, id(bpf)+36)
        else:
            bpfh = struct.pack("HI", nb, id(bpf)+20)  
        s.setsockopt(SOL_SOCKET, SO_ATTACH_FILTER, bpfh)

    def set_promisc(s,iff,val=1):
        mreq = struct.pack("IHH8s", get_if_index(iff), PACKET_MR_PROMISC, 0, "")
        if val:
            cmd = PACKET_ADD_MEMBERSHIP
        else:
            cmd = PACKET_DROP_MEMBERSHIP
        s.setsockopt(SOL_PACKET, cmd, mreq)


if not LINUX:

    def new_read_routes():

        rtlst = []
        def addrt(rt,lst):
            dst,gw = rt
            lst.append(rt)

        r = dnet.route()
        print r.loop(addrt, rtlst)
        return rtlst

    def read_routes():
        if SOLARIS:
            f=os.popen("netstat -rvn") # -f inet
        else:
            f=os.popen("netstat -rn") # -f inet
        ok = 0
        mtu_present = False
        routes = []
        for l in f.readlines():
            if not l:
                break
            l = l.strip()
            if l.find("----") >= 0: # a separation line
                continue
            if l.find("Destination") >= 0:
                ok = 1
                if l.find("Mtu") >= 0:
                    mtu_present = True
                continue
            if ok == 0:
                continue
            if not l:
                break
            if SOLARIS:
                dest,mask,gw,netif,mxfrg,rtt,ref,flg = l.split()[:8]
            else:
                if mtu_present:
                    dest,gw,flg,ref,use,mtu,netif = l.split()[:7]
                else:
                    dest,gw,flg,ref,use,netif = l.split()[:6]
            if flg.find("Lc") >= 0:
                continue                
            if dest == "default":
                dest = 0L
                netmask = 0L
            else:
                if SOLARIS:
                    netmask, = struct.unpack("I",inet_aton(mask))
                elif "/" in dest:
                    dest,netmask = dest.split("/")
                    netmask = itom(int(netmask))
                else:
                    netmask = itom((dest.count(".") + 1) * 8)
                dest += ".0"*(3-dest.count("."))
                dest, = struct.unpack("I",inet_aton(dest))
            if not "G" in flg:
                gw = '0.0.0.0'
            ifaddr = get_if_addr(netif)
            routes.append((dest,netmask,gw,netif,ifaddr))
        f.close()
        return routes

    def read_interfaces():
        i = dnet.intf()
        ifflist = {}
        def addif(iff,lst):
            if not iff.has_key("addr"):
                return
            if not iff.has_key("link_addr"):
                return
            rawip = iff["addr"].data
            ip = inet_ntoa(rawip)
            rawll = iff["link_addr"].data
            ll = str2mac(rawll)
            lst[iff["name"]] = (rawll,ll,rawip,ip)
        i.loop(addif, ifflist)
        return ifflist

            
else:

    def read_routes():
        f=open("/proc/net/route","r")
        routes = []
        s=socket.socket(socket.AF_INET, socket.SOCK_DGRAM)
        ifreq = ioctl(s, SIOCGIFADDR,struct.pack("16s16x","lo"))
        addrfamily = struct.unpack("h",ifreq[16:18])[0]
        if addrfamily == socket.AF_INET:
            ifreq2 = ioctl(s, SIOCGIFNETMASK,struct.pack("16s16x","lo"))
            msk = struct.unpack("I",ifreq2[20:24])[0]
            dst = struct.unpack("I",ifreq[20:24])[0] & msk
            ifaddr = inet_ntoa(ifreq[20:24])
            routes.append((dst, msk, "0.0.0.0", "lo", ifaddr))
        else:
            warning("Interface lo: unkownn address family (%i)"% addrfamily)
    
        for l in f.readlines()[1:]:
            iff,dst,gw,flags,x,x,x,msk,x,x,x = l.split()
            flags = int(flags,16)
            if flags & RTF_UP == 0:
                continue
            if flags & RTF_REJECT:
                continue
            ifreq = ioctl(s, SIOCGIFADDR,struct.pack("16s16x",iff))
            addrfamily = struct.unpack("h",ifreq[16:18])[0]
            if addrfamily == socket.AF_INET:
                ifaddr = inet_ntoa(ifreq[20:24])
            else:
                warning("Interface %s: unkownn address family (%i)"%(iff, addrfamily))
                continue
            routes.append((long(dst,16),
                          long(msk,16),
                          inet_ntoa(struct.pack("I",long(gw,16))),
                          iff, ifaddr))
        
        f.close()
        return routes

    def get_if(iff,cmd):
        s=socket.socket()
        ifreq = ioctl(s, cmd, struct.pack("16s16x",iff))
        s.close()
        return ifreq


    def get_if_index(iff):
        return int(struct.unpack("I",get_if(iff, SIOCGIFINDEX)[16:20])[0])


    
def get_if_addr(iff):
    return inet_ntoa(get_if_raw_addr(iff))
    
def get_if_hwaddr(iff):
    addrfamily, mac = get_if_raw_hwaddr(iff)
    if addrfamily in [ARPHDR_ETHER,ARPHDR_LOOPBACK]:
        return str2mac(mac)
    else:
        raise Scapy_Exception("Unsupported address family (%i) for interface [%s]" % (addrfamily,iff))



#####################
## ARP cache stuff ##
#####################

ARPTIMEOUT=120

# XXX Fill arp_cache with /etc/ether and arp cache
arp_cache={}

if 0 and DNET: ## XXX Can't use this because it does not resolve IPs not in cache
    dnet_arp_object = dnet.arp()
    def getmacbyip(ip):
        tmp = map(ord, inet_aton(ip))
        if (tmp[0] & 0xf0) == 0xe0: # mcast @
            return "01:00:5e:%.2x:%.2x:%.2x" % (tmp[1]&0x7f,tmp[2],tmp[3])
        iff,a,gw = conf.route.route(ip)
        if iff == "lo":
            return "ff:ff:ff:ff:ff:ff"
        if gw != "0.0.0.0":
            ip = gw
        res = dnet_arp_object.get(dnet.addr(ip))
        if res is None:
            return None
        else:
            return res.ntoa()
else:
    def getmacbyip(ip):
        tmp = map(ord, inet_aton(ip))
        if (tmp[0] & 0xf0) == 0xe0: # mcast @
            return "01:00:5e:%.2x:%.2x:%.2x" % (tmp[1]&0x7f,tmp[2],tmp[3])
        iff,a,gw = conf.route.route(ip)
        if ( (iff == "lo") or (ip == conf.route.get_if_bcast(iff)) ):
            return "ff:ff:ff:ff:ff:ff"
        if gw != "0.0.0.0":
            ip = gw
    
        if arp_cache.has_key(ip):
            mac, timeout = arp_cache[ip]
            if not timeout or (time.time()-timeout < ARPTIMEOUT):
                return mac
        
        res = srp1(Ether(dst=ETHER_BROADCAST)/ARP(op="who-has", pdst=ip),
                  type=ETH_P_ARP,
                  iface = iff,
                  timeout=2,
                  verbose=0,
                  nofilter=1)
        if res is not None:
            mac = res.payload.hwsrc
            arp_cache[ip] = (mac,time.time())
            return mac
        return None
    

####################
## Random numbers ##
####################

class VolatileValue:
    def __repr__(self):
        return "<%s>" % self.__class__.__name__
    def __getattr__(self, attr):
        return getattr(self._fix(),attr)
    def _fix(self):
        return None


class RandField(VolatileValue):
    pass


class RandNum(RandField):
    min = 0
    max = 0
    def __init__(self, min, max):
        self.min = min
        self.max = max
    def _fix(self):
        # XXX: replace with sth that guarantee unicity
        return random.randrange(self.min, self.max)

class RandNumGamma(RandField):
    def __init__(self, alpha, beta):
        self.alpha = alpha
        self.beta = beta
    def _fix(self):
        return int(round(random.gammavariate(self.alpha, self.beta)))

class RandNumGauss(RandField):
    def __init__(self, mu, sigma):
        self.mu = mu
        self.sigma = sigma
    def _fix(self):
        return int(round(random.gauss(self.mu, self.sigma)))

class RandNumExpo(RandField):
    def __init__(self, lambd):
        self.lambd = lambd
    def _fix(self):
        return int(round(random.expovariate(self.lambd)))

class RandByte(RandNum):
    def __init__(self):
        RandNum.__init__(self, 0, 2L**8)

class RandShort(RandNum):
    def __init__(self):
        RandNum.__init__(self, 0, 2L**16)

class RandInt(RandNum):
    def __init__(self):
        RandNum.__init__(self, 0, 2L**32)

class RandSInt(RandNum):
    def __init__(self):
        RandNum.__init__(self, -2L**31, 2L**31)

class RandLong(RandNum):
    def __init__(self):
        RandNum.__init__(self, 0, 2L**64)

class RandSLong(RandNum):
    def __init__(self):
        RandNum.__init__(self, -2L**63, 2L**63)

class RandChoice(RandField):
    def __init__(self, *args):
        self._choice = args
    def _fix(self):
        return random.choice(self._choice)
    
class RandString(RandField):
    def __init__(self, size, chars="ABCDEFGHIJKLMNOPQRSTUVWXYZabcdefghijklmnopqrstuvwxyz0123456789"):
        self.chars = chars
        self.size = size
    def _fix(self):
        s = ""
        for i in range(self.size):
            s += random.choice(self.chars)
        return s

class RandBin(RandString):
    def __init__(self, size):
        RandString.__init__(self, size, "".join(map(chr,range(256))))


class RandTermString(RandString):
    def __init__(self, size, term):
        RandString.__init__(self, size, "".join(map(chr,range(1,256))))
        self.term = term
    def _fix(self):
        return RandString._fix(self)+self.term
    
    

class RandIP(RandString):
    def __init__(self, iptemplate="0.0.0.0/0"):
        self.ip = Net(iptemplate)
    def _fix(self):
        return self.ip.choice()

class RandMAC(RandString):
    def __init__(self, template="*"):
        template += ":*:*:*:*:*"
        template = template.split(":")
        self.mac = ()
        for i in range(6):
            if template[i] == "*":
                v = RandByte()
            elif "-" in template[i]:
                x,y = template[i].split("-")
                v = RandNum(int(x,16), int(y,16))
            else:
                v = int(template[i],16)
            self.mac += (v,)
    def _fix(self):
        return "%02x:%02x:%02x:%02x:%02x:%02x" % self.mac
    

class RandOID(RandString):
    def __init__(self, depth=RandNumExpo(0.1), idnum=RandNumExpo(0.01)):
        self.depth = depth
        self.idnum = idnum
    def _fix(self):
        return ".".join(map(str, [self.idnum for i in xrange(1+self.depth)]))
    

# Automatic timestamp

class AutoTime(VolatileValue):
    def __init__(self, base=None):
        if base == None:
            self.diff = 0
        else:
            self.diff = time.time()-base
    def _fix(self):
        return time.time()-self.diff
            
class IntAutoTime(AutoTime):
    def _fix(self):
        return int(time.time()-self.diff)



class DelayedEval(VolatileValue):
    """ Exemple of usage: DelayedEval("time.time()") """
    def __init__(self, expr):
        self.expr = expr
    def _fix(self):
        return eval(self.expr)


class IncrementalValue(VolatileValue):
    def __init__(self, start=0, step=1, restart=-1):
        self.start = self.val = start
        self.step = step
        self.restart = restart
    def _fix(self):
        v = self.val
        if self.val == self.restart :
            self.val = self.start
        else:
            self.val += self.step
        return v

def corrupt_bytes(s, p=0.01, n=None):
    s = array.array("B",str(s))
    l = len(s)
    if n is None:
        n = max(1,int(l*p))
    for i in random.sample(xrange(l), n):
        s[i] = random.randint(0,255)
    return s.tostring()

def corrupt_bits(s, p=0.01, n=None):
    s = array.array("B",str(s))
    l = len(s)*8
    if n is None:
        n = max(1,int(l*p))
    for i in random.sample(xrange(l), n):
        s[i/8] ^= 1 << (i%8)
    return s.tostring()

    
class CorruptedBytes(VolatileValue):
    def __init__(self, s, p=0.01, n=None):
        self.s = s
        self.p = p
        self.n = n
    def _fix(self):
        return corrupt_bytes(self.s, self.p, self.n)

class CorruptedBits(CorruptedBytes):
    def _fix(self):
        return corrupt_bits(self.s, self.p, self.n)




################
## Generators ##
################

class Gen(object):
    def __iter__(self):
        return iter([])
    
class SetGen(Gen):
    def __init__(self, set, _iterpacket=1):
        self._iterpacket=_iterpacket
        if type(set) is list:
            self.set = set
        elif isinstance(set, PacketList):
            self.set = list(set)
        else:
            self.set = [set]
    def transf(self, element):
        return element
    def __iter__(self):
        for i in self.set:
            if (type(i) is tuple) and (len(i) == 2) and type(i[0]) is int and type(i[1]) is int:
                if  (i[0] <= i[1]):
                    j=i[0]
                    while j <= i[1]:
                        yield j
                        j += 1
            elif isinstance(i, Gen) and (self._iterpacket or not isinstance(i,Packet)):
                for j in i:
                    yield j
            else:
                yield i
    def __repr__(self):
        return "<SetGen %s>" % self.set.__repr__()

class Net(Gen):
    """Generate a list of IPs from a network address or a name"""
    name = "ip"
    ipaddress = re.compile(r"^(\*|[0-2]?[0-9]?[0-9](-[0-2]?[0-9]?[0-9])?)\.(\*|[0-2]?[0-9]?[0-9](-[0-2]?[0-9]?[0-9])?)\.(\*|[0-2]?[0-9]?[0-9](-[0-2]?[0-9]?[0-9])?)\.(\*|[0-2]?[0-9]?[0-9](-[0-2]?[0-9]?[0-9])?)(/[0-3]?[0-9])?$")
    def __init__(self, net):
        self.repr=net

        tmp=net.split('/')+["32"]
        if not self.ipaddress.match(net):
            tmp[0]=socket.gethostbyname(tmp[0])
        netmask = int(tmp[1])

        def parse_digit(a,netmask):
            netmask = min(8,max(netmask,0))
            if a == "*":
                a = (0,256)
            elif a.find("-") >= 0:
                x,y = map(int,a.split("-"))
                if x > y:
                    y = x
                a = (x &  (0xffL<<netmask) , max(y, (x | (0xffL>>(8-netmask))))+1)
            else:
                a = (int(a) & (0xffL<<netmask),(int(a) | (0xffL>>(8-netmask)))+1)
            return a

        self.parsed = map(lambda x,y: parse_digit(x,y), tmp[0].split("."), map(lambda x,nm=netmask: x-nm, (8,16,24,32)))
                                                                                               
    def __iter__(self):
        for d in xrange(*self.parsed[3]):
            for c in xrange(*self.parsed[2]):
                for b in xrange(*self.parsed[1]):
                    for a in xrange(*self.parsed[0]):
                        yield "%i.%i.%i.%i" % (a,b,c,d)
    def choice(self):
        ip = []
        for v in self.parsed:
            ip.append(str(random.randint(v[0],v[1]-1)))
        return ".".join(ip) 
                          
    def __repr__(self):
        return "Net(%r)" % self.repr


#############
## Results ##
#############

class PacketList:
    res = []
    def __init__(self, res=None, name="PacketList", stats=None):
        """create a packet list from a list of packets
           res: the list of packets
           stats: a list of classes that will appear in the stats (defaults to [TCP,UDP,ICMP])"""
        if stats is None:
            stats = [ TCP,UDP,ICMP ]
        self.stats = stats
        if res is None:
            res = []
        if isinstance(res, PacketList):
            res = res.res
        self.res = res
        self.listname = name
    def _elt2pkt(self, elt):
        return elt
    def _elt2sum(self, elt):
        return elt.summary()
    def _elt2show(self, elt):
        return self._elt2sum(elt)
    def __repr__(self):
#        stats=dict.fromkeys(self.stats,0) ## needs python >= 2.3  :(
        stats = dict(map(lambda x: (x,0), self.stats))
        other = 0
        for r in self.res:
            f = 0
            for p in stats:
                if self._elt2pkt(r).haslayer(p):
                    stats[p] += 1
                    f = 1
                    break
            if not f:
                other += 1
        s = ""
        ct = conf.color_theme
        for p in stats:
            s += " %s%s%s" % (ct.packetlist_proto(p.name),
                              ct.punct(":"),
                              ct.packetlist_value(stats[p]))
        s += " %s%s%s" % (ct.packetlist_proto("Other"),
                          ct.punct(":"),
                          ct.packetlist_value(other))
        return "%s%s%s%s%s" % (ct.punct("<"),
                               ct.packetlist_name(self.listname),
                               ct.punct(":"),
                               s,
                               ct.punct(">"))
    def __getattr__(self, attr):
        return getattr(self.res, attr)
    def __getitem__(self, item):
        if isinstance(item,type) and issubclass(item,Packet):
            return self.__class__(filter(lambda x: item in self._elt2pkt(x),self.res),
                                  name="%s from %s"%(item.__name__,self.listname))
        if type(item) is slice:
            return self.__class__(self.res.__getitem__(item),
                                  name = "mod %s" % self.listname)
        return self.res.__getitem__(item)
    def __getslice__(self, *args, **kargs):
        return self.__class__(self.res.__getslice__(*args, **kargs),
                              name="mod %s"%self.listname)
    def __add__(self, other):
        return self.__class__(self.res+other.res,
                              name="%s+%s"%(self.listname,other.listname))
    def summary(self, prn=None, lfilter=None):
        """prints a summary of each packet
prn:     function to apply to each packet instead of lambda x:x.summary()
lfilter: truth function to apply to each packet to decide whether it will be displayed"""
        for r in self.res:
            if lfilter is not None:
                if not lfilter(r):
                    continue
            if prn is None:
                print self._elt2sum(r)
            else:
                print prn(r)
    def nsummary(self,prn=None, lfilter=None):
        """prints a summary of each packet with the packet's number
prn:     function to apply to each packet instead of lambda x:x.summary()
lfilter: truth function to apply to each packet to decide whether it will be displayed"""
        for i in range(len(self.res)):
            if lfilter is not None:
                if not lfilter(self.res[i]):
                    continue
            print conf.color_theme.id(i,"%04i"),
            if prn is None:
                print self._elt2sum(self.res[i])
            else:
                print prn(self.res[i])
    def display(self): # Deprecated. Use show()
        """deprecated. is show()"""
        self.show()
    def show(self, *args, **kargs):
        """Best way to display the packet list. Defaults to nsummary() method"""
        return self.nsummary(*args, **kargs)
    
    def filter(self, func):
        """Returns a packet list filtered by a truth function"""
        return self.__class__(filter(func,self.res),
                              name="filtered %s"%self.listname)
    def make_table(self, *args, **kargs):
        """Prints a table using a function that returs for each packet its head column value, head row value and displayed value
        ex: p.make_table(lambda x:(x[IP].dst, x[TCP].dport, x[TCP].sprintf("%flags%")) """
        return make_table(self.res, *args, **kargs)
    def make_lined_table(self, *args, **kargs):
        """Same as make_table, but print a table with lines"""
        return make_lined_table(self.res, *args, **kargs)
    def make_tex_table(self, *args, **kargs):
        """Same as make_table, but print a table with LaTeX syntax"""
        return make_tex_table(self.res, *args, **kargs)

    def plot(self, f, lfilter=None,**kargs):
        """Applies a function to each packet to get a value that will be plotted with GnuPlot. A gnuplot object is returned
        lfilter: a truth function that decides whether a packet must be ploted"""
        g=Gnuplot.Gnuplot()
        l = self.res
        if lfilter is not None:
            l = filter(lfilter, l)
        l = map(f,l)
        g.plot(Gnuplot.Data(l, **kargs))
        return g

    def diffplot(self, f, delay=1, lfilter=None, **kargs):
        """diffplot(f, delay=1, lfilter=None)
        Applies a function to couples (l[i],l[i+delay])"""
        g = Gnuplot.Gnuplot()
        l = self.res
        if lfilter is not None:
            l = filter(lfilter, l)
        l = map(f,l[:-delay],l[delay:])
        g.plot(Gnuplot.Data(l, **kargs))
        return g

    def multiplot(self, f, lfilter=None, **kargs):
        """Uses a function that returns a label and a value for this label, then plots all the values label by label"""
        g=Gnuplot.Gnuplot()
        l = self.res
        if lfilter is not None:
            l = filter(lfilter, l)

        d={}
        for e in l:
            k,v = f(e)
            if k in d:
                d[k].append(v)
            else:
                d[k] = [v]
        data=[]
        for k in d:
            data.append(Gnuplot.Data(d[k], title=k, **kargs))

        g.plot(*data)
        return g
        

    def rawhexdump(self):
        """Prints an hexadecimal dump of each packet in the list"""
        for p in self:
            hexdump(self._elt2pkt(p))

    def hexraw(self, lfilter=None):
        """Same as nsummary(), except that if a packet has a Raw layer, it will be hexdumped
        lfilter: a truth function that decides whether a packet must be displayed"""
        for i in range(len(self.res)):
            p = self._elt2pkt(self.res[i])
            if lfilter is not None and not lfilter(p):
                continue
            print "%s %s %s" % (conf.color_theme.id(i,"%04i"),
                                p.sprintf("%.time%"),
                                self._elt2sum(self.res[i]))
            if p.haslayer(Raw):
                hexdump(p.getlayer(Raw).load)

    def hexdump(self, lfilter=None):
        """Same as nsummary(), except that packets are also hexdumped
        lfilter: a truth function that decides whether a packet must be displayed"""
        for i in range(len(self.res)):
            p = self._elt2pkt(self.res[i])
            if lfilter is not None and not lfilter(p):
                continue
            print "%s %s %s" % (conf.color_theme.id(i,"%04i"),
                                p.sprintf("%.time%"),
                                self._elt2sum(self.res[i]))
            hexdump(p)

    def padding(self, lfilter=None):
        """Same as hexraw(), for Padding layer"""
        for i in range(len(self.res)):
            p = self._elt2pkt(self.res[i])
            if p.haslayer(Padding):
                if lfilter is None or lfilter(p):
                    print "%s %s %s" % (conf.color_theme.id(i,"%04i"),
                                        p.sprintf("%.time%"),
                                        self._elt2sum(self.res[i]))
                    hexdump(p.getlayer(Padding).load)

    def nzpadding(self, lfilter=None):
        """Same as padding() but only non null padding"""
        for i in range(len(self.res)):
            p = self._elt2pkt(self.res[i])
            if p.haslayer(Padding):
                pad = p.getlayer(Padding).load
                if pad == pad[0]*len(pad):
                    continue
                if lfilter is None or lfilter(p):
                    print "%s %s %s" % (conf.color_theme.id(i,"%04i"),
                                        p.sprintf("%.time%"),
                                        self._elt2sum(self.res[i]))
                    hexdump(p.getlayer(Padding).load)
        

    def conversations(self, getsrcdst=None,**kargs):
        """Graphes a conversations between sources and destinations and display it
        (using graphviz and imagemagick)
        getsrcdst: a function that takes an element of the list and return the source and dest
                   by defaults, return source and destination IP
        type: output type (svg, ps, gif, jpg, etc.), passed to dot's "-T" option
        target: filename or redirect. Defaults pipe to Imagemagick's display program
        prog: which graphviz program to use"""
        if getsrcdst is None:
            getsrcdst = lambda x:(x[IP].src, x[IP].dst)
        conv = {}
        for p in self.res:
            p = self._elt2pkt(p)
            try:
                c = getsrcdst(p)
            except:
                #XXX warning()
                continue
            conv[c] = conv.get(c,0)+1
        gr = 'digraph "conv" {\n'
        for s,d in conv:
            gr += '\t "%s" -> "%s"\n' % (s,d)
        gr += "}\n"        
        do_graph(gr, **kargs)

    def afterglow(self, src=None, event=None, dst=None, **kargs):
        """Experimental clone attempt of http://sourceforge.net/projects/afterglow
        each datum is reduced as src -> event -> dst and the data are graphed.
        by default we have IP.src -> IP.dport -> IP.dst"""
        if src is None:
            src = lambda x: x[IP].src
        if event is None:
            event = lambda x: x[IP].dport
        if dst is None:
            dst = lambda x: x[IP].dst
        sl = {}
        el = {}
        dl = {}
        for i in self.res:
            try:
                s,e,d = src(i),event(i),dst(i)
                if s in sl:
                    n,l = sl[s]
                    n += 1
                    if e not in l:
                        l.append(e)
                    sl[s] = (n,l)
                else:
                    sl[s] = (1,[e])
                if e in el:
                    n,l = el[e]
                    n+=1
                    if d not in l:
                        l.append(d)
                    el[e] = (n,l)
                else:
                    el[e] = (1,[d])
                dl[d] = dl.get(d,0)+1
            except:
                continue

        import math
        def normalize(n):
            return 2+math.log(n)/4.0

        def minmax(x):
            m,M = min(x),max(x)
            if m == M:
                m = 0
            if M == 0:
                M = 1
            return m,M

        mins,maxs = minmax(map(lambda (x,y): x, sl.values()))
        mine,maxe = minmax(map(lambda (x,y): x, el.values()))
        mind,maxd = minmax(dl.values())
    
        gr = 'digraph "afterglow" {\n\tedge [len=2.5];\n'

        gr += "# src nodes\n"
        for s in sl:
            n,l = sl[s]; n = 1+float(n-mins)/(maxs-mins)
            gr += '"src.%s" [label = "%s", shape=box, fillcolor="#FF0000", style=filled, fixedsize=1, height=%.2f,width=%.2f];\n' % (`s`,`s`,n,n)
        gr += "# event nodes\n"
        for e in el:
            n,l = el[e]; n = n = 1+float(n-mine)/(maxe-mine)
            gr += '"evt.%s" [label = "%s", shape=circle, fillcolor="#00FFFF", style=filled, fixedsize=1, height=%.2f, width=%.2f];\n' % (`e`,`e`,n,n)
        for d in dl:
            n = dl[d]; n = n = 1+float(n-mind)/(maxd-mind)
            gr += '"dst.%s" [label = "%s", shape=triangle, fillcolor="#0000ff", style=filled, fixedsize=1, height=%.2f, width=%.2f];\n' % (`d`,`d`,n,n)

        gr += "###\n"
        for s in sl:
            n,l = sl[s]
            for e in l:
                gr += ' "src.%s" -> "evt.%s";\n' % (`s`,`e`) 
        for e in el:
            n,l = el[e]
            for d in l:
                gr += ' "evt.%s" -> "dst.%s";\n' % (`e`,`d`) 
            
        gr += "}"
        open("/tmp/aze","w").write(gr)
        do_graph(gr, **kargs)
        

        
    def timeskew_graph(self, ip, **kargs):
        """Tries to graph the timeskew between the timestamps and real time for a given ip"""
        res = map(lambda x: self._elt2pkt(x), self.res)
        b = filter(lambda x:x.haslayer(IP) and x.getlayer(IP).src == ip and x.haslayer(TCP), res)
        c = []
        for p in b:
            opts = p.getlayer(TCP).options
            for o in opts:
                if o[0] == "Timestamp":
                    c.append((p.time,o[1][0]))
        if not c:
            warning("No timestamps found in packet list")
            return
        d = map(lambda (x,y): (x%2000,((x-c[0][0])-((y-c[0][1])/1000.0))),c)
        g = Gnuplot.Gnuplot()
        g.plot(Gnuplot.Data(d,**kargs))
        return g
        
    def _dump_document(self, **kargs):
        d = pyx.document.document()
        l = len(self.res)
        for i in range(len(self.res)):
            elt = self.res[i]
            c = self._elt2pkt(elt).canvas_dump(**kargs)
            cbb = c.bbox()
            c.text(cbb.left(),cbb.top()+1,r"\font\cmssfont=cmss12\cmssfont{Frame %i/%i}" % (i,l),[pyx.text.size.LARGE])
            if conf.verb >= 2:
                os.write(1,".")
            d.append(pyx.document.page(c, paperformat=pyx.document.paperformat.A4,
                                       margin=1*pyx.unit.t_cm,
                                       fittosize=1))
        return d
                     
                 

    def psdump(self, filename = None, **kargs):
        """Creates a multipage poscript file with a psdump of every packet
        filename: name of the file to write to. If empty, a temporary file is used and
                  conf.prog.psreader is called"""
        d = self._dump_document(**kargs)
        if filename is None:
            filename = "/tmp/scapy.psd.%i" % os.getpid()
            d.writePSfile(filename)
            os.system("%s %s.ps &" % (conf.prog.psreader,filename))
        else:
            d.writePSfile(filename)
        print
        
    def pdfdump(self, filename = None, **kargs):
        """Creates a PDF file with a psdump of every packet
        filename: name of the file to write to. If empty, a temporary file is used and
                  conf.prog.pdfreader is called"""
        d = self._dump_document(**kargs)
        if filename is None:
            filename = "/tmp/scapy.psd.%i" % os.getpid()
            d.writePDFfile(filename)
            os.system("%s %s.pdf &" % (conf.prog.pdfreader,filename))
        else:
            d.writePDFfile(filename)
        print

    def sr(self,multi=0):
        """sr([multi=1]) -> (SndRcvList, PacketList)
        Matches packets in the list and return ( (matched couples), (unmatched packets) )"""
        remain = self.res[:]
        sr = []
        i = 0
        while i < len(remain):
            s = remain[i]
            j = i
            while j < len(remain)-1:
                j += 1
                r = remain[j]
                if r.answers(s):
                    sr.append((s,r))
                    if multi:
                        remain[i]._answered=1
                        remain[j]._answered=2
                        continue
                    del(remain[j])
                    del(remain[i])
                    i -= 1
                    break
            i += 1
        if multi:
            remain = filter(lambda x:not hasattr(x,"_answered"), remain)
        return SndRcvList(sr),PacketList(remain)
        


        


class Dot11PacketList(PacketList):
    def __init__(self, res=None, name="Dot11List", stats=None):
        if stats is None:
            stats = [Dot11WEP, Dot11Beacon, UDP, ICMP, TCP]

        PacketList.__init__(self, res, name, stats)
    def toEthernet(self):
        data = map(lambda x:x.getlayer(Dot11), filter(lambda x : x.haslayer(Dot11) and x.type == 2, self.res))
        r2 = []
        for p in data:
            q = p.copy()
            q.unwep()
            r2.append(Ether()/q.payload.payload.payload) #Dot11/LLC/SNAP/IP
        return PacketList(r2,name="Ether from %s"%self.listname)
        
        

class SndRcvList(PacketList):
    def __init__(self, res=None, name="Results", stats=None):
        PacketList.__init__(self, res, name, stats)
    def _elt2pkt(self, elt):
        return elt[1]
    def _elt2sum(self, elt):
        return "%s ==> %s" % (elt[0].summary(),elt[1].summary()) 


class ARPingResult(SndRcvList):
    def __init__(self, res=None, name="ARPing", stats=None):
        PacketList.__init__(self, res, name, stats)

    def show(self):
        for s,r in self.res:
            print r.sprintf("%Ether.src% %ARP.psrc%")


class AS_resolver:
    server = None
    options = "-k" 
    def __init__(self, server=None, port=43, options=None):
        if server is not None:
            self.server = server
        self.port = port
        if options is not None:
            self.options = options
        
    def _start(self):
        self.s = socket.socket(socket.AF_INET, socket.SOCK_STREAM)
        self.s.connect((self.server,self.port))
        if self.options:
            self.s.send(self.options+"\n")
            self.s.recv(8192)
    def _stop(self):
        self.s.close()
        
    def _parse_whois(self, txt):
        asn,desc = None,""
        for l in txt.splitlines():
            if not asn and l.startswith("origin:"):
                asn = l[7:].strip()
            if l.startswith("descr:"):
                if desc:
                    desc += r"\n"
                desc += l[6:].strip()
            if asn is not None and desc:
                break
        return asn,desc.strip()

    def _resolve_one(self, ip):
        self.s.send("%s\n" % ip)
        x = ""
        while not ("%" in x  or "source" in x):
            x += self.s.recv(8192)
        asn, desc = self._parse_whois(x)
        return ip,asn,desc
    def resolve(self, *ips):
        self._start()
        ret = []
        for ip in ips:
            ip,asn,desc = self._resolve_one(ip)
            if asn is not None:
                ret.append((ip,asn,desc))
        self._stop()
        return ret

class AS_resolver_riswhois(AS_resolver):
    server = "riswhois.ripe.net"
    options = "-k -M -1"


class AS_resolver_radb(AS_resolver):
    server = "whois.ra.net"
    options = "-k -M"
    

class AS_resolver_cymru(AS_resolver):
    server = "whois.cymru.com"
    options = None
    def resolve(self, *ips):
        ASNlist = []
        s = socket.socket(socket.AF_INET, socket.SOCK_STREAM)
        s.connect((self.server,self.port))
        s.send("begin\r\n"+"\r\n".join(ips)+"\r\nend\r\n")
        r = ""
        while 1:
            l = s.recv(8192)
            if l == "":
                break
            r += l
        s.close()
        for l in r.splitlines()[1:]:
            if "|" not in l:
                continue
            asn,ip,desc = map(str.strip, l.split("|"))
            if asn == "NA":
                continue
            asn = int(asn)
            ASNlist.append((ip,asn,desc))
        return ASNlist

class AS_resolver_multi(AS_resolver):
    resolvers_list = ( AS_resolver_cymru(),AS_resolver_riswhois(),AS_resolver_radb() )
    def __init__(self, *reslist):
        if reslist:
            self.resolvers_list = reslist
    def resolve(self, *ips):
        todo = ips
        ret = []
        for ASres in self.resolvers_list:
            res = ASres.resolve(*todo)
            resolved = [ ip for ip,asn,desc in res ]
            todo = [ ip for ip in todo if ip not in resolved ]
            ret += res
        return ret
    
    

class TracerouteResult(SndRcvList):
    def __init__(self, res=None, name="Traceroute", stats=None):
        PacketList.__init__(self, res, name, stats)
        self.graphdef = None
        self.graphASres = 0
        self.padding = 0
        self.hloc = None
        self.nloc = None

    def show(self):
        return self.make_table(lambda (s,r): (s.sprintf("%IP.dst%:{TCP:tcp%ir,TCP.dport%}{UDP:udp%ir,UDP.dport%}{ICMP:ICMP}"),
                                              s.ttl,
                                              r.sprintf("%-15s,IP.src% {TCP:%TCP.flags%}{ICMP:%ir,ICMP.type%}")))


    def get_trace(self):
        trace = {}
        for s,r in self.res:
            if IP not in s:
                continue
            d = s[IP].dst
            if d not in trace:
                trace[d] = {}
            trace[d][s[IP].ttl] = r[IP].src, ICMP not in r
        for k in trace.values():
            m = filter(lambda x:k[x][1], k.keys())
            if not m:
                continue
            m = min(m)
            for l in k.keys():
                if l > m:
                    del(k[l])
        return trace

    def trace3D(self):
        """Give a 3D representation of the traceroute.
        right button: rotate the scene
        middle button: zoom
        left button: move the scene
        left button on a ball: toggle IP displaying
        ctrl-left button on a ball: scan ports 21,22,23,25,80 and 443 and display the result"""
        trace = self.get_trace()
        import visual

        class IPsphere(visual.sphere):
            def __init__(self, ip, **kargs):
                visual.sphere.__init__(self, **kargs)
                self.ip=ip
                self.label=None
                self.setlabel(self.ip)
            def setlabel(self, txt,visible=None):
                if self.label is not None:
                    if visible is None:
                        visible = self.label.visible
                    self.label.visible = 0
                elif visible is None:
                    visible=0
                self.label=visual.label(text=txt, pos=self.pos, space=self.radius, xoffset=10, yoffset=20, visible=visible)
            def action(self):
                self.label.visible ^= 1

        visual.scene = visual.display()
        visual.scene.exit_on_close(0)
        start = visual.box()
        rings={}
        tr3d = {}
        for i in trace:
            tr = trace[i]
            tr3d[i] = []
            ttl = tr.keys()
            for t in range(1,max(ttl)+1):
                if t not in rings:
                    rings[t] = []
                if t in tr:
                    if tr[t] not in rings[t]:
                        rings[t].append(tr[t])
                    tr3d[i].append(rings[t].index(tr[t]))
                else:
                    rings[t].append(("unk",-1))
                    tr3d[i].append(len(rings[t])-1)
        for t in rings:
            r = rings[t]
            l = len(r)
            for i in range(l):
                if r[i][1] == -1:
                    col = (0.75,0.75,0.75)
                elif r[i][1]:
                    col = visual.color.green
                else:
                    col = visual.color.blue
                
                s = IPsphere(pos=((l-1)*visual.cos(2*i*visual.pi/l),(l-1)*visual.sin(2*i*visual.pi/l),2*t),
                             ip = r[i][0],
                             color = col)
                for trlst in tr3d.values():
                    if t <= len(trlst):
                        if trlst[t-1] == i:
                            trlst[t-1] = s
        forecol = colgen(0.625, 0.4375, 0.25, 0.125)
        for trlst in tr3d.values():
            col = forecol.next()
            start = (0,0,0)
            for ip in trlst:
                visual.cylinder(pos=start,axis=ip.pos-start,color=col,radius=0.2)
                start = ip.pos
        
        movcenter=None
        while 1:
            if visual.scene.kb.keys:
                k = visual.scene.kb.getkey()
                if k == "esc":
                    break
            if visual.scene.mouse.events:
                ev = visual.scene.mouse.getevent()
                if ev.press == "left":
                    o = ev.pick
                    if o:
                        if ev.ctrl:
                            if o.ip == "unk":
                                continue
                            savcolor = o.color
                            o.color = (1,0,0)
                            a,b=sr(IP(dst=o.ip)/TCP(dport=[21,22,23,25,80,443]),timeout=2)
                            o.color = savcolor
                            if len(a) == 0:
                                txt = "%s:\nno results" % o.ip
                            else:
                                txt = "%s:\n" % o.ip
                                for s,r in a:
                                    txt += r.sprintf("{TCP:%IP.src%:%TCP.sport% %TCP.flags%}{TCPerror:%IPerror.dst%:%TCPerror.dport% %IP.src% %ir,ICMP.type%}\n")
                            o.setlabel(txt, visible=1)
                        else:
                            if hasattr(o, "action"):
                                o.action()
                elif ev.drag == "left":
                    movcenter = ev.pos
                elif ev.drop == "left":
                    movcenter = None
            if movcenter:
                visual.scene.center -= visual.scene.mouse.pos-movcenter
                movcenter = visual.scene.mouse.pos
                
                
    def world_trace(self):
        ips = {}
        rt = {}
        ports_done = {}
        for s,r in self.res:
            ips[r.src] = None
            if s.haslayer(TCP) or s.haslayer(UDP):
                trace_id = (s.src,s.dst,s.proto,s.dport)
            elif s.haslayer(ICMP):
                trace_id = (s.src,s.dst,s.proto,s.type)
            else:
                trace_id = (s.src,s.dst,s.proto,0)
            trace = rt.get(trace_id,{})
            if not r.haslayer(ICMP) or r.type != 11:
                if ports_done.has_key(trace_id):
                    continue
                ports_done[trace_id] = None
            trace[s.ttl] = r.src
            rt[trace_id] = trace

        trt = {}
        for trace_id in rt:
            trace = rt[trace_id]
            loctrace = []
            for i in range(max(trace.keys())):
                ip = trace.get(i,None)
                if ip is None:
                    continue
                loc = locate_ip(ip)
                if loc is None:
                    continue
#                loctrace.append((ip,loc)) # no labels yet
                loctrace.append(loc)
            if loctrace:
                trt[trace_id] = loctrace

        tr = map(lambda x: Gnuplot.Data(x,with="lines"), trt.values())
        g = Gnuplot.Gnuplot()
        world = Gnuplot.File(conf.gnuplot_world,with="lines")
        g.plot(world,*tr)
        return g

    def make_graph(self,ASres=None,padding=0):
        if ASres is None:
            ASres = conf.AS_resolver
        self.graphASres = ASres
        self.graphpadding = padding
        ips = {}
        rt = {}
        ports = {}
        ports_done = {}
        for s,r in self.res:
            r = r[IP] or r[IPv6] or r
            s = s[IP] or s[IPv6] or s
            ips[r.src] = None
            if TCP in s:
                trace_id = (s.src,s.dst,6,s.dport)
            elif UDP in s:
                trace_id = (s.src,s.dst,17,s.dport)
            elif ICMP in s:
                trace_id = (s.src,s.dst,1,s.type)
            else:
                trace_id = (s.src,s.dst,s.proto,0)
            trace = rt.get(trace_id,{})
            ttl = IPv6 in s and s.hlim or s.ttl
            if not (ICMP in r and r[ICMP].type == 11) and not (IPv6 in r and ICMPv6TimeExceeded in r):
                if trace_id in ports_done:
                    continue
                ports_done[trace_id] = None
                p = ports.get(r.src,[])
                if TCP in r:
                    p.append(r.sprintf("<T%ir,TCP.sport%> %TCP.sport% %TCP.flags%"))
                    trace[ttl] = r.sprintf('"%r,src%":T%ir,TCP.sport%')
                elif UDP in r:
                    p.append(r.sprintf("<U%ir,UDP.sport%> %UDP.sport%"))
                    trace[ttl] = r.sprintf('"%r,src%":U%ir,UDP.sport%')
                elif ICMP in r:
                    p.append(r.sprintf("<I%ir,ICMP.type%> ICMP %ICMP.type%"))
                    trace[ttl] = r.sprintf('"%r,src%":I%ir,ICMP.type%')
                else:
                    p.append(r.sprintf("{IP:<P%ir,proto%> IP %proto%}{IPv6:<P%ir,nh%> IPv6 %nh%}"))
                    trace[ttl] = r.sprintf('"%r,src%":{IP:P%ir,proto%}{IPv6:P%ir,nh%}')
                ports[r.src] = p
            else:
                trace[ttl] = r.sprintf('"%r,src%"')
            rt[trace_id] = trace
    
        # Fill holes with unk%i nodes
        unknown_label = incremental_label("unk%i")
        blackholes = []
        bhip = {}
        for rtk in rt:
            trace = rt[rtk]
            k = trace.keys()
            for n in range(min(k), max(k)):
                if not trace.has_key(n):
                    trace[n] = unknown_label.next()
            if not ports_done.has_key(rtk):
                if rtk[2] == 1: #ICMP
                    bh = "%s %i/icmp" % (rtk[1],rtk[3])
                elif rtk[2] == 6: #TCP
                    bh = "%s %i/tcp" % (rtk[1],rtk[3])
                elif rtk[2] == 17: #UDP                    
                    bh = '%s %i/udp' % (rtk[1],rtk[3])
                else:
                    bh = '%s %i/proto' % (rtk[1],rtk[2]) 
                ips[bh] = None
                bhip[rtk[1]] = bh
                bh = '"%s"' % bh
                trace[max(k)+1] = bh
                blackholes.append(bh)
    
        # Find AS numbers
        ASN_query_list = dict.fromkeys(map(lambda x:x.rsplit(" ",1)[0],ips)).keys()
        if ASres is None:            
            ASNlist = []
        else:
            ASNlist = ASres.resolve(*ASN_query_list)            
    
        ASNs = {}
        ASDs = {}
        for ip,asn,desc, in ASNlist:
            if asn is None:
                continue
            iplist = ASNs.get(asn,[])
            if ip in bhip:
                if ip in ports:
                    iplist.append(ip)
                iplist.append(bhip[ip])
            else:
                iplist.append(ip)
            ASNs[asn] = iplist
            ASDs[asn] = desc
    
    
        backcolorlist=colgen("60","86","ba","ff")
        forecolorlist=colgen("a0","70","40","20")
    
        s = "digraph trace {\n"
    
        s += "\n\tnode [shape=ellipse,color=black,style=solid];\n\n"
    
        s += "\n#ASN clustering\n"
        for asn in ASNs:
            s += '\tsubgraph cluster_%s {\n' % asn
            col = backcolorlist.next()
            s += '\t\tcolor="#%s%s%s";' % col
            s += '\t\tnode [fillcolor="#%s%s%s",style=filled];' % col
            s += '\t\tfontsize = 10;'
            s += '\t\tlabel = "%s\\n[%s]"\n' % (asn,ASDs[asn])
            for ip in ASNs[asn]:
    
                s += '\t\t"%s";\n'%ip
            s += "\t}\n"
    
    
    
    
        s += "#endpoints\n"
        for p in ports:
            s += '\t"%s" [shape=record,color=black,fillcolor=green,style=filled,label="%s|%s"];\n' % (p,p,"|".join(ports[p]))
    
        s += "\n#Blackholes\n"
        for bh in blackholes:
            s += '\t%s [shape=octagon,color=black,fillcolor=red,style=filled];\n' % bh

        if padding:
            s += "\n#Padding\n"
            pad={}
            for snd,rcv in self.res:
                if rcv.src not in ports and rcv.haslayer(Padding):
                    p = rcv.getlayer(Padding).load
                    if p != "\x00"*len(p):
                        pad[rcv.src]=None
            for rcv in pad:
                s += '\t"%s" [shape=triangle,color=black,fillcolor=red,style=filled];\n' % rcv
    
    
            
        s += "\n\tnode [shape=ellipse,color=black,style=solid];\n\n"
    
    
        for rtk in rt:
            s += "#---[%s\n" % `rtk`
            s += '\t\tedge [color="#%s%s%s"];\n' % forecolorlist.next()
            trace = rt[rtk]
            k = trace.keys()
            for n in range(min(k), max(k)):
                s += '\t%s ->\n' % trace[n]
            s += '\t%s;\n' % trace[max(k)]
    
        s += "}\n";
        self.graphdef = s
    
    def graph(self, ASres=None, padding=0, **kargs):
        """x.graph(ASres=conf.AS_resolver, other args):
        ASres=None          : no AS resolver => no clustering
        ASres=AS_resolver() : default whois AS resolver (riswhois.ripe.net)
        ASres=AS_resolver_cymru(): use whois.cymru.com whois database
        ASres=AS_resolver(server="whois.ra.net")
        type: output type (svg, ps, gif, jpg, etc.), passed to dot's "-T" option
        target: filename or redirect. Defaults pipe to Imagemagick's display program
        prog: which graphviz program to use"""
        if ASres is None:
            ASres = conf.AS_resolver
        if (self.graphdef is None or
            self.graphASres != ASres or
            self.graphpadding != padding):
            self.make_graph(ASres,padding)

        do_graph(self.graphdef, **kargs)


        
    
############
## Fields ##
############

class Field:
    """For more informations on how this work, please refer to
       http://www.secdev.org/projects/scapy/files/scapydoc.pdf
       chapter ``Adding a New Field''"""
    islist=0
    holds_packets=0
    def __init__(self, name, default, fmt="H"):
        self.name = name
        if fmt[0] in "@=<>!":
            self.fmt = fmt
        else:
            self.fmt = "!"+fmt
        self.default = self.any2i(None,default)
        self.sz = struct.calcsize(self.fmt)

    def i2len(self, pkt, x):
        """Convert internal value to a length usable by a FieldLenField"""
        return self.sz
    def h2i(self, pkt, x):
        """Convert human value to internal value"""
        return x
    def i2h(self, pkt, x):
        """Convert internal value to human value"""
        return x
    def m2i(self, pkt, x):
        """Convert machine value to internal value"""
        return x
    def i2m(self, pkt, x):
        """Convert internal value to machine value"""
        if x is None:
            x = 0
        return x
    def any2i(self, pkt, x):
        """Try to understand the most input values possible and make an internal value from them"""
        return self.h2i(pkt, x)
    def i2repr(self, pkt, x):
        """Convert internal value to a nice representation"""
        if x is None:
            x = 0
        return repr(self.i2h(pkt,x))
    def addfield(self, pkt, s, val):
        """Add an internal value  to a string"""
        return s+struct.pack(self.fmt, self.i2m(pkt,val))
    def getfield(self, pkt, s):
        """Extract an internal value from a string"""
        return  s[self.sz:], self.m2i(pkt, struct.unpack(self.fmt, s[:self.sz])[0])
    def do_copy(self, x):
        if hasattr(x, "copy"):
            return x.copy()
        elif type(x) is list:
            return x[:]
        else:
            return x
    def __eq__(self, other):
        return self.name == other
    def __hash__(self):
        return hash(self.name)
    def __str__(self):
        return self.name
    def __repr__(self):
        return "<Field %s>" % self.name
    def copy(self):
        return copy.deepcopy(self)
    def randval(self):
        """Return a volatile object whose value is both random and suitable for this field"""
        fmtt = self.fmt[-1]
        if fmtt in "BHIQ":
            return {"B":RandByte,"H":RandShort,"I":RandInt, "Q":RandLong}[fmtt]()
        elif fmtt == "s":
            if self.fmt[0] in "0123456789":
                l = int(self.fmt[:-1])
            else:
                l = int(self.fmt[1:-1])
            return RandBin(l)
        else:
            warning("no random class for [%s] (fmt=%s)." % (self.name, self.fmt))
            



class Emph:
    fld = ""
    def __init__(self, fld):
        self.fld = fld
    def __getattr__(self, attr):
        return getattr(self.fld,attr)

class ActionField:
    def __init__(self, fld, action_method, **kargs):
        self._fld = fld
        self._action_method = action_method
        self._privdata = kargs
    def any2i(self, pkt, val):
        getattr(pkt, self._action_method)(val, self._fld, **self._privdata)
        return getattr(self._fld, "any2i")(pkt, val)
    def __getattr__(self, attr):
        return getattr(self._fld,attr)


class ConditionalField:
    def __init__(self, fld, fldlst, cond):
        self.fld = fld
        self.fldlst = fldlst
        self.cond = cond
    def _evalcond(self,pkt):
        if type(self.fldlst) is list or type(self.fldlst) is tuple:
            res = map(lambda x,pkt=pkt:getattr(pkt,x), self.fldlst)
        else:
            res = getattr(pkt, self.fldlst)
        return self.cond(res)
        
    def getfield(self, pkt, s):
        if self._evalcond(pkt):
            return self.fld.getfield(pkt,s)
        else:
            return s,None
        
    def addfield(self, pkt, s, val):
        if self._evalcond(pkt):
            return self.fld.addfield(pkt,s,val)
        else:
            return s
    def __getattr__(self, attr):
        return getattr(self.fld,attr)
        

class MACField(Field):
    def __init__(self, name, default):
        Field.__init__(self, name, default, "6s")
    def i2m(self, pkt, x):
        if x is None:
            return "\0\0\0\0\0\0"
        return mac2str(x)
    def m2i(self, pkt, x):
        return str2mac(x)
    def any2i(self, pkt, x):
        if type(x) is str and len(x) is 6:
            x = self.m2i(pkt, x)
        return x
    def i2repr(self, pkt, x):
        return self.i2h(pkt, x)
    def randval(self):
        return RandMAC()

class DestMACField(MACField):
    def __init__(self, name):
        MACField.__init__(self, name, None)
    def i2h(self, pkt, x):
        if x is None:
            dstip = None
            if isinstance(pkt.payload, IPv6):
                dstip = pkt.payload.dst            
            elif isinstance(pkt.payload, IP):
                dstip = pkt.payload.dst
            elif isinstance(pkt.payload, ARP):
                dstip = pkt.payload.pdst
            if isinstance(dstip, Gen):
                dstip = dstip.__iter__().next()
            if dstip is not None:
                if isinstance(pkt.payload, IPv6):
                    x = getmacbyip6(dstip)
                else:    
                    x = getmacbyip(dstip)
            if x is None:
                x = "ff:ff:ff:ff:ff:ff"
                warning("Mac address to reach %s not found\n"%dstip)
        return MACField.i2h(self, pkt, x)
    def i2m(self, pkt, x):
        return MACField.i2m(self, pkt, self.i2h(pkt, x))
        
class SourceMACField(MACField):
    def __init__(self, name):
        MACField.__init__(self, name, None)
    def i2h(self, pkt, x):
        if x is None:
            dstip = None
            if isinstance(pkt.payload, IPv6):
                dstip = pkt.payload.dst
            elif isinstance(pkt.payload, IP):
                dstip = pkt.payload.dst
            elif isinstance(pkt.payload, ARP):
                dstip = pkt.payload.pdst
            if isinstance(dstip, Gen):
                dstip = dstip.__iter__().next()
            if dstip is not None:
                if isinstance(pkt.payload, IPv6):
                    iff,a,nh = conf.route6.route(dstip)
                else:
                    iff,a,gw = conf.route.route(dstip)
                try:
                    x = get_if_hwaddr(iff)
                except:
                    pass
                if x is None:
                    x = "00:00:00:00:00:00"
        return MACField.i2h(self, pkt, x)
    def i2m(self, pkt, x):
        return MACField.i2m(self, pkt, self.i2h(pkt, x))
        
class ARPSourceMACField(MACField):
    def __init__(self, name):
        MACField.__init__(self, name, None)
    def i2h(self, pkt, x):
        if x is None:
            dstip = pkt.pdst
            if isinstance(dstip, Gen):
                dstip = dstip.__iter__().next()
            if dstip is not None:
                iff,a,gw = conf.route.route(dstip)
                try:
                    x = get_if_hwaddr(iff)
                except:
                    pass
                if x is None:
                    x = "00:00:00:00:00:00"
        return MACField.i2h(self, pkt, x)
    def i2m(self, pkt, x):
        return MACField.i2m(self, pkt, self.i2h(pkt, x))

class Dot11AddrMACField(MACField):
    def is_applicable(self, pkt):
        return 1
    def addfield(self, pkt, s, val):
        if self.is_applicable(pkt):
            return MACField.addfield(self, pkt, s, val)
        else:
            return s        
    def getfield(self, pkt, s):
        if self.is_applicable(pkt):
            return MACField.getfield(self, pkt, s)
        else:
            return s,None

class Dot11Addr2MACField(Dot11AddrMACField):
    def is_applicable(self, pkt):
        if pkt.type == 1:
            return pkt.subtype in [ 0xb, 0xa, 0xe, 0xf] # RTS, PS-Poll, CF-End, CF-End+CF-Ack
        return 1

class Dot11Addr3MACField(Dot11AddrMACField):
    def is_applicable(self, pkt):
        if pkt.type in [0,2]:
            return 1
        return 0

class Dot11Addr4MACField(Dot11AddrMACField):
    def is_applicable(self, pkt):
        if pkt.type == 2:
            if pkt.FCfield & 0x3 == 0x3: # To-DS and From-DS are set
                return 1
        return 0
    
class IPField(Field):
    def __init__(self, name, default):
        Field.__init__(self, name, default, "4s")
    def h2i(self, pkt, x):
        if type(x) is str:
            try:
                inet_aton(x)
            except socket.error:
                x = Net(x)
        elif type(x) is list:
            x = map(Net, x)
        return x
    def resolve(self, x):
        if self in conf.resolve:
            try:
                ret = socket.gethostbyaddr(x)[0]
            except socket.herror:
                pass
            else:
                if ret:
                    return ret
        return x
    def i2m(self, pkt, x):
        return inet_aton(x)
    def m2i(self, pkt, x):
        return inet_ntoa(x)
    def any2i(self, pkt, x):
        return self.h2i(pkt,x)
    def i2repr(self, pkt, x):
        return self.resolve(self.i2h(pkt, x))
    def randval(self):
        return RandIP()

class SourceIPField(IPField):
    def __init__(self, name, dstname):
        IPField.__init__(self, name, None)
        self.dstname = dstname
    def i2m(self, pkt, x):
        if x is None:
            iff,x,gw = conf.route.route(getattr(pkt,self.dstname))
        return IPField.i2m(self, pkt, x)
    def i2h(self, pkt, x):
        if x is None:
            dst=getattr(pkt,self.dstname)
            if isinstance(dst,Gen):
                r = map(conf.route.route, dst)
                r.sort()
                if r[0] == r[-1]:
                    x=r[0][1]
                else:
                    warning("More than one possible route for %s"%repr(dst))
                    return None
            else:
                iff,x,gw = conf.route.route(dst)
        return IPField.i2h(self, pkt, x)

    


class ByteField(Field):
    def __init__(self, name, default):
        Field.__init__(self, name, default, "B")
        
class XByteField(ByteField):
    def i2repr(self, pkt, x):
        if x is None:
            x = 0
        return lhex(self.i2h(pkt, x))

class X3BytesField(XByteField):
    def __init__(self, name, default):
        Field.__init__(self, name, default, "!I")
    def addfield(self, pkt, s, val):
        return s+struct.pack(self.fmt, self.i2m(pkt,val))[1:4]
    def getfield(self, pkt, s):
        return  s[3:], self.m2i(pkt, struct.unpack(self.fmt, "\x00"+s[:3])[0])


class ShortField(Field):
    def __init__(self, name, default):
        Field.__init__(self, name, default, "H")

class LEShortField(Field):
    def __init__(self, name, default):
        Field.__init__(self, name, default, "<H")

class XShortField(ShortField):
    def i2repr(self, pkt, x):
        if x is None:
            x = 0
        return lhex(self.i2h(pkt, x))


class IntField(Field):
    def __init__(self, name, default):
        Field.__init__(self, name, default, "I")

class SignedIntField(Field):
    def __init__(self, name, default):
        Field.__init__(self, name, default, "i")

class LEIntField(Field):
    def __init__(self, name, default):
        Field.__init__(self, name, default, "<I")

class LESignedIntField(Field):
    def __init__(self, name, default):
        Field.__init__(self, name, default, "<i")

class XIntField(IntField):
    def i2repr(self, pkt, x):
        if x is None:
            x = 0
        return lhex(self.i2h(pkt, x))


class LongField(Field):
    def __init__(self, name, default):
        Field.__init__(self, name, default, "Q")

class XLongField(LongField):
    def i2repr(self, pkt, x):
        if x is None:
            x = 0
        return lhex(self.i2h(pkt, x))


class StrField(Field):
    def __init__(self, name, default, fmt="H", remain=0, shift=0):
        Field.__init__(self,name,default,fmt)
        self.remain = remain
        self.shift = shift
    def i2len(self, pkt, i):
        return len(i)+self.shift
    def i2m(self, pkt, x):
        if x is None:
            x = ""
        return x
    def addfield(self, pkt, s, val):
        return s+self.i2m(pkt, val)
    def getfield(self, pkt, s):
        if self.remain == 0:
            return "",self.m2i(pkt, s)
        else:
            return s[-self.remain:],self.m2i(pkt, s[:-self.remain])
    def randval(self):
        return RandBin(RandNum(0,1200))

class PacketField(StrField):
    holds_packets=1
    def __init__(self, name, default, cls, remain=0, shift=0):
        StrField.__init__(self, name, default, remain=remain, shift=shift)
        self.cls = cls
    def i2m(self, pkt, i):
        return str(i)
    def m2i(self, pkt, m):
        return self.cls(m)
    def getfield(self, pkt, s):
        i = self.m2i(pkt, s)
        remain = ""
        if i.haslayer(Padding):
            r = i.getlayer(Padding)
            del(r.underlayer.payload)
            remain = r.load
        return remain,i
    
class PacketLenField(PacketField):
    holds_packets=1
    def __init__(self, name, default, cls, fld, shift=0):
        PacketField.__init__(self, name, default, cls, shift=shift)
        self.fld = fld
    def getfield(self, pkt, s):
        l = getattr(pkt, self.fld)
        l -= self.shift
        i = self.m2i(pkt, s[:l])
        return s[l:],i


class PacketListField(PacketLenField):
    islist = 1
    holds_packets=1
    def do_copy(self, x):
        return map(lambda p:p.copy(), x)
    def getfield(self, pkt, s):
        l = getattr(pkt, self.fld)
        l -= self.shift
        lst = []
        remain = s
        while l>0 and len(remain)>0:
            l -= 1
            p = self.m2i(pkt,remain)
            if Padding in p:
                pad = p[Padding]
                remain = pad.load
                del(pad.underlayer.payload)
            else:
                remain = ""
            lst.append(p)
        return remain,lst
    def addfield(self, pkt, s, val):
        return s+"".join(map(str, val))


class StrFixedLenField(StrField):
    def __init__(self, name, default, length, shift=0):
        StrField.__init__(self, name, default, shift=shift)
        self.length = length
    def getfield(self, pkt, s):
        return s[self.length:], self.m2i(pkt,s[:self.length])
    def addfield(self, pkt, s, val):
        return s+struct.pack("%is"%self.length,self.i2m(pkt, val))
    def randval(self):
        return RandBin(self.length)

class NetBIOSNameField(StrFixedLenField):
    def __init__(self, name, default, length=31, shift=0):
        StrFixedLenField.__init__(self, name, default, length, shift=shift)
    def i2m(self, pkt, x):
        if x is None:
            x = ""
        x += " "*(self.length/2)
        x = x[:(self.length/2)]
        x = "".join(map(lambda x: chr(0x41+(ord(x)>>4))+chr(0x41+(ord(x)&0xf)), x))
        x = " "+x
        return x
    def m2i(self, pkt, x):
        x = x.strip("\x00").strip(" ")
        return "".join(map(lambda x,y: chr((((ord(x)-1)&0xf)<<4)+((ord(y)-1)&0xf)), x[::2],x[1::2]))

class StrLenField(StrField):
    def __init__(self, name, default, fld, shift=0):
        StrField.__init__(self, name, default, shift=shift)
        self.fld = fld
    def getfield(self, pkt, s):
        l = getattr(pkt, self.fld)
        l -= self.shift
        return s[l:], self.m2i(pkt,s[:l])

class FieldListField(Field):
    islist=1
    def __init__(self, name, default, cls, fld, shift=0):
        self.name = name
        self.default = default
        self.cls = cls
        self.fld = fld
        self.shift=shift
    def i2len(self, pkt, val):
        if val is None:
            return self.shift
        else:
            return len(val)+self.shift
    def i2m(self, pkt, val):
        if val is None:
            val = []
        return val
    def addfield(self, pkt, s, val):
        val = self.i2m(pkt, val)
        for v in val:
            s = self.cls.addfield(pkt, s, v)
        return s
    def getfield(self, pkt, s):
        l = getattr(pkt, self.fld)        
        # add the shift from the length field
        f = pkt.get_field(self.fld)
        l -= self.shift
        val = []
        for i in range(l):
            s,v = self.cls.getfield(pkt, s)
            val.append(v)
        return s, val

class FieldLenField(Field):
    def __init__(self, name, default, fld, fmt = "H"):
        Field.__init__(self, name, default, fmt)
        self.fld = fld
    def i2m(self, pkt, x):
        if x is None:
            f = pkt.get_field(self.fld)
            x = f.i2len(pkt,pkt.getfieldval(self.fld))
        return x

# see http://www.iana.org/assignments/ipsec-registry for details
ISAKMPAttributeTypes= { "Encryption":    (1, { "DES-CBC"  : 1,
                                                "IDEA-CBC" : 2,
                                                "Blowfish-CBC" : 3,
                                                "RC5-R16-B64-CBC" : 4,
                                                "3DES-CBC" : 5, 
                                                "CAST-CBC" : 6, 
                                                "AES-CBC" : 7, 
                                                "CAMELLIA-CBC" : 8, }, 0),
                         "Hash":          (2, { "MD5": 1,
                                                "SHA": 2,
                                                "Tiger": 3,
                                                "SHA2-256": 4,
                                                "SHA2-384": 5,
                                                "SHA2-512": 6,}, 0),
                         "Authentication":(3, { "PSK": 1, 
                                                "DSS": 2,
                                                "RSA Sig": 3,
                                                "RSA Encryption": 4,
                                                "RSA Encryption Revised": 5,
                                                "ElGamal Encryption": 6,
                                                "ElGamal Encryption Revised": 7,
                                                "ECDSA Sig": 8,
                                                "HybridInitRSA": 64221,
                                                "HybridRespRSA": 64222,
                                                "HybridInitDSS": 64223,
                                                "HybridRespDSS": 64224,
                                                "XAUTHInitPreShared": 65001,
                                                "XAUTHRespPreShared": 65002,
                                                "XAUTHInitDSS": 65003,
                                                "XAUTHRespDSS": 65004,
                                                "XAUTHInitRSA": 65005,
                                                "XAUTHRespRSA": 65006,
                                                "XAUTHInitRSAEncryption": 65007,
                                                "XAUTHRespRSAEncryption": 65008,
                                                "XAUTHInitRSARevisedEncryption": 65009,
                                                "XAUTHRespRSARevisedEncryptio": 65010, }, 0),
                         "GroupDesc":     (4, { "768MODPgr"  : 1,
                                                "1024MODPgr" : 2, 
                                                "EC2Ngr155"  : 3,
                                                "EC2Ngr185"  : 4,
                                                "1536MODPgr" : 5, 
                                                "2048MODPgr" : 14, 
                                                "3072MODPgr" : 15, 
                                                "4096MODPgr" : 16, 
                                                "6144MODPgr" : 17, 
                                                "8192MODPgr" : 18, }, 0),
                         "GroupType":      (5,  {"MODP":       1,
                                                 "ECP":        2,
                                                 "EC2N":       3}, 0),
                         "GroupPrime":     (6,  {}, 1),
                         "GroupGenerator1":(7,  {}, 1),
                         "GroupGenerator2":(8,  {}, 1),
                         "GroupCurveA":    (9,  {}, 1),
                         "GroupCurveB":    (10, {}, 1),
                         "LifeType":       (11, {"Seconds":     1,
                                                 "Kilobytes":   2,  }, 0),
                         "LifeDuration":   (12, {}, 1),
                         "PRF":            (13, {}, 0),
                         "KeyLength":      (14, {}, 0),
                         "FieldSize":      (15, {}, 0),
                         "GroupOrder":     (16, {}, 1),
                         }

# the name 'ISAKMPTransformTypes' is actually a misnomer (since the table 
# holds info for all ISAKMP Attribute types, not just transforms, but we'll 
# keep it for backwards compatibility... for now at least
ISAKMPTransformTypes = ISAKMPAttributeTypes

ISAKMPTransformNum = {}
for n in ISAKMPTransformTypes:
    val = ISAKMPTransformTypes[n]
    tmp = {}
    for e in val[1]:
        tmp[val[1][e]] = e
    ISAKMPTransformNum[val[0]] = (n,tmp, val[2])
del(n)
del(e)
del(tmp)
del(val)


class ISAKMPTransformSetField(StrLenField):
    islist=1
    def type2num(self, (typ,val)):
        type_val,enc_dict,tlv = ISAKMPTransformTypes.get(typ, (typ,{},0))
        val = enc_dict.get(val, val)
        s = ""
        if (val & ~0xffff):
            if not tlv:
                warning("%r should not be TLV but is too big => using TLV encoding" % typ)
            n = 0
            while val:
                s = chr(val&0xff)+s
                val >>= 8
                n += 1
            val = n
        else:
            type_val |= 0x8000
        return struct.pack("!HH",type_val, val)+s
    def num2type(self, typ, enc):
        val = ISAKMPTransformNum.get(typ,(typ,{}))
        enc = val[1].get(enc,enc)
        return (val[0],enc)
    def i2m(self, pkt, i):
        if i is None:
            return ""
        i = map(self.type2num, i)
        return "".join(i)
    def m2i(self, pkt, m):
        # I try to ensure that we don't read off the end of our packet based
        # on bad length fields we're provided in the packet. There are still
        # conditions where struct.unpack() may not get enough packet data, but
        # worst case that should result in broken attributes (which would
        # be expected). (wam)
        lst = []
        while len(m) >= 4:
            trans_type, = struct.unpack("!H", m[:2])
            is_tlv = not (trans_type & 0x8000)
            if is_tlv:
                # We should probably check to make sure the attribute type we
                # are looking at is allowed to have a TLV format and issue a 
                # warning if we're given an TLV on a basic attribute.
                value_len, = struct.unpack("!H", m[2:4])
                if value_len+4 > len(m):
                    warning("Bad length for ISAKMP tranform type=%#6x" % trans_type)
                value = m[4:4+value_len]
                value = reduce(lambda x,y: (x<<8L)|y, struct.unpack("!%s" % ("B"*len(value),), value),0)
            else:
                trans_type &= 0x7fff
                value_len=0
                value, = struct.unpack("!H", m[2:4])
            m=m[4+value_len:]
            lst.append(self.num2type(trans_type, value))
        if len(m) > 0:
            warning("Extra bytes after ISAKMP transform dissection [%r]" % m)
        return lst
    def getfield(self, pkt, s):
        l = getattr(pkt, self.fld)
        l -= self.shift
        i = self.m2i(pkt, s[:l])
        return s[l:],i

class StrNullField(StrField):
    def addfield(self, pkt, s, val):
        return s+self.i2m(pkt, val)+"\x00"
    def getfield(self, pkt, s):
        l = s.find("\x00")
        if l < 0:
            #XXX \x00 not found
            return "",s
        return s[l+1:],self.m2i(pkt, s[:l])
    def randval(self):
        return RandTermString(RandNum(0,1200),"\x00")

class StrStopField(StrField):
    def __init__(self, name, default, stop, additionnal=0):
        Field.__init__(self, name, default)
        self.stop=stop
        self.additionnal=additionnal
    def getfield(self, pkt, s):
        l = s.find(self.stop)
        if l < 0:
            return "",s
#            raise Scapy_Exception,"StrStopField: stop value [%s] not found" %stop
        l += len(self.stop)+self.additionnal
        return s[l:],s[:l]
    def randval(self):
        return RandTermString(RandNum(0,1200),self.stop)

class LenField(Field):
    def i2m(self, pkt, x):
        if x is None:
            x = len(pkt.payload)
        return x

class BCDFloatField(Field):
    def i2m(self, pkt, x):
        return int(256*x)
    def m2i(self, pkt, x):
        return x/256.0

class BitField(Field):
    def __init__(self, name, default, size):
        Field.__init__(self, name, default)
        self.size = size
    def addfield(self, pkt, s, val):
        if val is None:
            val = 0
        if type(s) is tuple:
            s,bitsdone,v = s
        else:
            bitsdone = 0
            v = 0
        v <<= self.size
        v |= val & ((1L<<self.size) - 1)
        bitsdone += self.size
        while bitsdone >= 8:
            bitsdone -= 8
            s = s+struct.pack("!B", v >> bitsdone)
            v &= (1L<<bitsdone)-1
        if bitsdone:
            return s,bitsdone,v
        else:
            return s
    def getfield(self, pkt, s):
        if type(s) is tuple:
            s,bn = s
        else:
            bn = 0
        # we don't want to process all the string
        nb_bytes = (self.size+bn-1)/8 + 1
        w = s[:nb_bytes]

        # split the substring byte by byte
        bytes = struct.unpack('!%dB' % nb_bytes , w)

        b = 0L
        for c in range(nb_bytes):
            b |= long(bytes[c]) << (nb_bytes-c-1)*8

        # get rid of high order bits
        b &= (1L << (nb_bytes*8-bn)) - 1

        # remove low order bits
        b = b >> (nb_bytes*8 - self.size - bn)

        bn += self.size
        s = s[bn/8:]
        bn = bn%8
        if bn:
            return (s,bn),b
        else:
            return s,b
    def randval(self):
        return RandNum(0,2**self.size-1)

class XBitField(BitField):
    def i2repr(self, pkt, x):
        return lhex(self.i2h(pkt,x))


class EnumField(Field):
    def __init__(self, name, default, enum, fmt = "H"):
        i2s = self.i2s = {}
        s2i = self.s2i = {}
        if type(enum) is list:
            keys = xrange(len(enum))
        else:
            keys = enum.keys()
        if filter(lambda x: type(x) is str, keys):
            i2s,s2i = s2i,i2s
        for k in keys:
            i2s[k] = enum[k]
            s2i[enum[k]] = k
        Field.__init__(self, name, default, fmt)
    def any2i_one(self, pkt, x):
        if type(x) is str:
            x = self.s2i[x]
        return x
    def i2repr_one(self, pkt, x):
        if self not in conf.noenum and x in self.i2s:
            return self.i2s[x]
        return repr(x)
    
    def any2i(self, pkt, x):
        if type(x) is list:
            return map(lambda z,pkt=pkt:self.any2i_one(pkt,z), x)
        else:
            return self.any2i_one(pkt,x)        
    def i2repr(self, pkt, x):
        if type(x) is list:
            return map(lambda z,pkt=pkt:self.i2repr_one(pkt,z), x)
        else:
            return self.i2repr_one(pkt,x)

class CharEnumField(EnumField):
    def __init__(self, name, default, enum, fmt = "1s"):
        EnumField.__init__(self, name, default, enum, fmt)
        k = self.i2s.keys()
        if k and len(k[0]) != 1:
            self.i2s,self.s2i = self.s2i,self.i2s
    def any2i_one(self, pkt, x):
        if len(x) != 1:
            x = self.s2i[x]
        return x

class BitEnumField(BitField,EnumField):
    def __init__(self, name, default, size, enum):
        EnumField.__init__(self, name, default, enum)
        self.size = size
    def any2i(self, pkt, x):
        return EnumField.any2i(self, pkt, x)
    def i2repr(self, pkt, x):
        return EnumField.i2repr(self, pkt, x)

class ShortEnumField(EnumField):
    def __init__(self, name, default, enum):
        EnumField.__init__(self, name, default, enum, "H")

class LEShortEnumField(EnumField):
    def __init__(self, name, default, enum):
        EnumField.__init__(self, name, default, enum, "<H")

class ByteEnumField(EnumField):
    def __init__(self, name, default, enum):
        EnumField.__init__(self, name, default, enum, "B")

class IntEnumField(EnumField):
    def __init__(self, name, default, enum):
        EnumField.__init__(self, name, default, enum, "I")

class LEIntEnumField(EnumField):
    def __init__(self, name, default, enum):
        EnumField.__init__(self, name, default, enum, "<I")

class XShortEnumField(ShortEnumField):
    def i2repr_one(self, pkt, x):
        if self not in conf.noenum and x in self.i2s:
            return self.i2s[x]
        return lhex(x)

# Little endian long field
class LELongField(Field):
    def __init__(self, name, default):
        Field.__init__(self, name, default, "<Q")

# Little endian fixed length field
class LEFieldLenField(FieldLenField):
    def __init__(self, name, default, fld, fmt = "<H"):
        FieldLenField.__init__(self, name, default, fld=fld, fmt=fmt)


class FlagsField(BitField):
    def __init__(self, name, default, size, names):
        BitField.__init__(self, name, default, size)
        self.multi = type(names) is list
        if self.multi:
            self.names = map(lambda x:[x], names)
        else:
            self.names = names
    def any2i(self, pkt, x):
        if type(x) is str:
            if self.multi:
                x = map(lambda y:[y], x.split("+"))
            y = 0
            for i in x:
                y |= 1 << self.names.index(i)
            x = y
        return x
    def i2repr(self, pkt, x):
        if self.multi:
            r = []
        else:
            r = ""
        i=0
        while x:
            if x & 1:
                r += self.names[i]
            i += 1
            x >>= 1
        if self.multi:
            r = "+".join(r)
        return r

            



class IPoptionsField(StrField):
    def i2m(self, pkt, x):
        return x+"\x00"*(3-((len(x)+3)%4))
    def getfield(self, pkt, s):
        opsz = (pkt.ihl-5)*4
        if opsz < 0:
            warning("bad ihl (%i). Assuming ihl=5"%pkt.ihl)
            opsz = 0
        return s[opsz:],s[:opsz]
    def randval(self):
        return RandBin(RandNum(0,39))


TCPOptions = (
              { 0 : ("EOL",None),
                1 : ("NOP",None),
                2 : ("MSS","!H"),
                3 : ("WScale","!B"),
                4 : ("SAckOK",None),
                5 : ("SAck","!"),
                8 : ("Timestamp","!II"),
                14 : ("AltChkSum","!BH"),
                15 : ("AltChkSumOpt",None)
                },
              { "EOL":0,
                "NOP":1,
                "MSS":2,
                "WScale":3,
                "SAckOK":4,
                "SAck":5,
                "Timestamp":8,
                "AltChkSum":14,
                "AltChkSumOpt":15,
                } )

class TCPOptionsField(StrField):
    islist=1
    def getfield(self, pkt, s):
        opsz = (pkt.dataofs-5)*4
        if opsz < 0:
            warning("bad dataofs (%i). Assuming dataofs=5"%pkt.dataofs)
            opsz = 0
        return s[opsz:],self.m2i(pkt,s[:opsz])
    def m2i(self, pkt, x):
        opt = []
        while x:
            onum = ord(x[0])
            if onum == 0:
                opt.append(("EOL",None))
                x=x[1:]
                break
            if onum == 1:
                opt.append(("NOP",None))
                x=x[1:]
                continue
            olen = ord(x[1])
            if olen < 2:
                warning("Malformed TCP option (announced length is %i)" % olen)
                olen = 2
            oval = x[2:olen]
            if TCPOptions[0].has_key(onum):
                oname, ofmt = TCPOptions[0][onum]
                if onum == 5: #SAck
                    ofmt += "%iI" % (len(oval)/4)
                if ofmt and struct.calcsize(ofmt) == len(oval):
                    oval = struct.unpack(ofmt, oval)
                    if len(oval) == 1:
                        oval = oval[0]
                opt.append((oname, oval))
            else:
                opt.append((onum, oval))
            x = x[olen:]
        return opt
    
    def i2m(self, pkt, x):
        opt = ""
        for oname,oval in x:
            if type(oname) is str:
                if oname == "NOP":
                    opt += "\x01"
                    continue
                elif oname == "EOL":
                    opt += "\x00"
                    continue
                elif TCPOptions[1].has_key(oname):
                    onum = TCPOptions[1][oname]
                    ofmt = TCPOptions[0][onum][1]
                    if onum == 5: #SAck
                        ofmt += "%iI" % len(oval)
                    if ofmt is not None:
                        if type(oval) is not tuple:
                            oval = (oval,)
                        oval = struct.pack(ofmt, *oval)
                else:
                    warning("option [%s] unknown. Skipped."%oname)
                    continue
            else:
                onum = oname
                if type(oval) is not str:
                    warning("option [%i] is not string."%onum)
                    continue
            opt += chr(onum)+chr(2+len(oval))+oval
        return opt+"\x00"*(3-((len(opt)+3)%4))
    def randval(self):
        return [] # XXX
    

class DNSStrField(StrField):
    def i2m(self, pkt, x):
        x = x.split(".")
        x = map(lambda y: chr(len(y))+y, x)
        x = "".join(x)
        if x[-1] != "\x00":
            x += "\x00"
        return x
    def getfield(self, pkt, s):
        n = ""
        while 1:
            l = ord(s[0])
            s = s[1:]
            if not l:
                break
            if l & 0xc0:
                raise Scapy_Exception("DNS message can't be compressed at this point!")
            else:
                n += s[:l]+"."
                s = s[l:]
        return s, n


class DNSRRCountField(ShortField):
    holds_packets=1
    def __init__(self, name, default, rr):
        ShortField.__init__(self, name, default)
        self.rr = rr
    def _countRR(self, pkt):
        x = getattr(pkt,self.rr)
        i = 0
        while isinstance(x, DNSRR) or isinstance(x, DNSQR):
            x = x.payload
            i += 1
        return i
        
    def i2m(self, pkt, x):
        if x is None:
            x = self._countRR(pkt)
        return x
    def i2h(self, pkt, x):
        if x is None:
            x = self._countRR(pkt)
        return x
    

def DNSgetstr(s,p):
    name = ""
    q = 0
    jpath = [p]
    while 1:
        if p >= len(s):
            warning("DNS RR prematured end (ofs=%i, len=%i)"%(p,len(s)))
            break
        l = ord(s[p])
        p += 1
        if l & 0xc0:
            if not q:
                q = p+1
            if p >= len(s):
                warning("DNS incomplete jump token at (ofs=%i)" % p)
                break
            p = ((l & 0x3f) << 8) + ord(s[p]) - 12
            if p in jpath:
                warning("DNS decompression loop detected")
                break
            jpath.append(p)
            continue
        elif l > 0:
            name += s[p:p+l]+"."
            p += l
            continue
        break
    if q:
        p = q
    return name,p
        

class DNSRRField(StrField):
    holds_packets=1
    def __init__(self, name, countfld, passon=1):
        StrField.__init__(self, name, None)
        self.countfld = countfld
        self.passon = passon
    def i2m(self, pkt, x):
        if x is None:
            return ""
        return str(x)
    def decodeRR(self, name, s, p):
        ret = s[p:p+10]
        type,cls,ttl,rdlen = struct.unpack("!HHIH", ret)
        p += 10
        rr = DNSRR("\x00"+ret+s[p:p+rdlen])
        if rr.type in [2, 3, 4, 5]:
            rr.rdata = DNSgetstr(s,p)[0]
        del(rr.rdlen)
        
        p += rdlen
        
        rr.rrname = name
        return rr,p
    def getfield(self, pkt, s):
        if type(s) is tuple :
            s,p = s
        else:
            p = 0
        ret = None
        c = getattr(pkt, self.countfld)
        if c > len(s):
            warning("wrong value: DNS.%s=%i" % (self.countfld,c))
            return s,""
        while c:
            c -= 1
            name,p = DNSgetstr(s,p)
            rr,p = self.decodeRR(name, s, p)
            if ret is None:
                ret = rr
            else:
                ret.add_payload(rr)
        if self.passon:
            return (s,p),ret
        else:
            return s[p:],ret
            
            
class DNSQRField(DNSRRField):
    holds_packets=1
    def decodeRR(self, name, s, p):
        ret = s[p:p+4]
        p += 4
        rr = DNSQR("\x00"+ret)
        rr.qname = name
        return rr,p
        
        

class RDataField(StrLenField):
    def m2i(self, pkt, s):
        family = None
        if pkt.type == 1:
            family = socket.AF_INET
        elif pkt.type == 28:
            family = socket.AF_INET6
        elif pkt.type == 12:
            s = DNSgetstr(s, 0)[0]
        if family is not None:    
            s = inet_ntop(family, s)
        return s
    def i2m(self, pkt, s):
        if pkt.type == 1:
            if s:
                s = inet_aton(s)
        elif pkt.type == 28:
            if s:
                s = inet_pton(socket.AF_INET6, s)
        elif pkt.type in [2,3,4,5]:
            s = "".join(map(lambda x: chr(len(x))+x, s.split(".")))
            if ord(s[-1]):
                s += "\x00"
        return s

class RDLenField(Field):
    def __init__(self, name):
        Field.__init__(self, name, None, "H")
    def i2m(self, pkt, x):
        if x is None:
            rdataf = pkt.fieldtype["rdata"]
            x = len(rdataf.i2m(pkt, pkt.rdata))
        return x
    def i2h(self, pkt, x):
        if x is None:
            rdataf = pkt.fieldtype["rdata"]
            x = len(rdataf.i2m(pkt, pkt.rdata))
        return x
    
# seconds between 01-01-1900 and 01-01-1970
ntp_basetime = 2208988800

class TimeStampField(BitField):
    def __init__(self, name, default, size):
        BitField.__init__(self, name, default, size)
        self.size  = size
    def getfield(self, pkt, s):
        s,timestamp = BitField.getfield(self, pkt, s)

        if timestamp:
            # timestamp is a 64 bits field :
            #  + first 32 bits : number of seconds since 1900
            #  + last 32 bits  : fraction part
            timestamp >>= 32
            timestamp -= ntp_basetime
            
            from time import gmtime, strftime
            b = strftime("%a, %d %b %Y %H:%M:%S +0000", gmtime(timestamp))
        else:
            b = 'None'
        
        return s, b
    def addfield(self, pkt, s, val):
        t = -1
        if type(val) is str:
            from time import strptime, mktime
            t = int(mktime(strptime(val))) + ntp_basetime + 3600
        else:
            if val == -1:
                from time import time
                t = int(time()) + ntp_basetime
            else:
                t = val
        t <<= 32
        return BitField.addfield(self,pkt,s, t)

class FloatField(BitField):
    def getfield(self, pkt, s):
        s,b = BitField.getfield(self, pkt, s)
        
        # fraction point between bits 15 and 16.
        sec = b >> 16
        frac = b & (1L << (32+1)) - 1
        frac /= 65536.0
        b = sec+frac
        return s,b    

class Dot11SCField(LEShortField):
    def is_applicable(self, pkt):
        return pkt.type != 1 # control frame
    def addfield(self, pkt, s, val):
        if self.is_applicable(pkt):
            return LEShortField.addfield(self, pkt, s, val)
        else:
            return s
    def getfield(self, pkt, s):
        if self.is_applicable(pkt):
            return LEShortField.getfield(self, pkt, s)
        else:
            return s,None

###########################
## Packet abstract class ##
###########################

class Packet_metaclass(type):
    def __getattr__(self, attr):
        for k in self.fields_desc:
            if k.name == attr:
                return k

class NewDefaultValues(Packet_metaclass):
    """NewDefaultValues metaclass. Example usage:
    class MyPacket(Packet):
        fields_desc = [ StrField("my_field", "my default value"),  ]
        
    class MyPacket_variant(MyPacket):
        __metaclass__ = NewDefaultValues
        my_field = "my new default value"
    """    
    def __new__(cls, name, bases, dct):
        fields = None
        for b in bases:
            if hasattr(b,"fields_desc"):
                fields = b.fields_desc[:]
                break
        if fields is None:
            raise Scapy_Exception("No fields_desc in superclasses")

        new_fields = []
        for f in fields:
            if f in dct:
                f = f.copy()
                f.default = dct[f]
                del(dct[f])
            new_fields.append(f)
        dct["fields_desc"] = new_fields
        return super(NewDefaultValues, cls).__new__(cls, name, bases, dct)

class Packet(Gen):
    __metaclass__ = Packet_metaclass
    name=None

    fields_desc = []

    aliastypes = []
    overload_fields = {}

    underlayer = None

    payload_guess = []
    initialized = 0
    show_indent=1

    def from_hexcap(cls):
        return cls(import_hexcap())
    from_hexcap = classmethod(from_hexcap)
    

    def __init__(self, _pkt="", post_transform=None, _internal=0, _underlayer=None, **fields):
        self.time  = time.time()
        if self.name is None:
            self.name = self.__class__.__name__
        self.aliastypes = [ self.__class__ ] + self.aliastypes
        self.default_fields = {}
        self.overloaded_fields = {}
        self.fields={}
        self.fieldtype={}
        self.packetfields=[]
        self.__dict__["payload"] = NoPayload()
        self.init_fields()
        self.underlayer = _underlayer
        self.initialized = 1
        if _pkt:
            self.dissect(_pkt)
            if not _internal:
                self.dissection_done(self)
        for f in fields.keys():
            self.fields[f] = self.fieldtype[f].any2i(self,fields[f])
        if type(post_transform) is list:
            self.post_transforms = post_transform
        elif post_transform is None:
            self.post_transforms = []
        else:
            self.post_transforms = [post_transform]

    def init_fields(self):
        self.do_init_fields(self.fields_desc)

    def do_init_fields(self, flist):
        for f in flist:
            self.default_fields[f] = f.default
            self.fieldtype[f] = f
            if f.holds_packets:
                self.packetfields.append(f)
            
    def dissection_done(self,pkt):
        """DEV: will be called after a dissection is completed"""
        self.post_dissection(pkt)
        self.payload.dissection_done(pkt)
        
    def post_dissection(self, pkt):
        """DEV: is called after the dissection of the whole packet"""
        pass

    def get_field(self, fld):
        """DEV: returns the field instance from the name of the field"""
        return self.fields_desc[self.fields_desc.index(fld)]
        
    def add_payload(self, payload):
        if payload is None:
            return
        elif not isinstance(self.payload, NoPayload):
            self.payload.add_payload(payload)
        else:
            if isinstance(payload, Packet):
                self.__dict__["payload"] = payload
                payload.add_underlayer(self)
                for t in self.aliastypes:
                    if payload.overload_fields.has_key(t):
                        self.overloaded_fields = payload.overload_fields[t]
                        break
            elif type(payload) is str:
                self.__dict__["payload"] = Raw(load=payload)
            else:
                raise TypeError("payload must be either 'Packet' or 'str', not [%s]" % repr(payload))
    def remove_payload(self):
        self.payload.remove_underlayer(self)
        self.__dict__["payload"] = NoPayload()
        self.overloaded_fields = {}
    def add_underlayer(self, underlayer):
        self.underlayer = underlayer
    def remove_underlayer(self,other):
        self.underlayer = None
    def copy(self):
        """Returns a deep copy of the instance."""
        clone = self.__class__()
        clone.fields = self.fields.copy()
        for k in clone.fields:
            clone.fields[k]=self.fieldtype[k].do_copy(clone.fields[k])
        clone.default_fields = self.default_fields.copy()
        clone.overloaded_fields = self.overloaded_fields.copy()
        clone.overload_fields = self.overload_fields.copy()
        clone.underlayer=self.underlayer
        clone.post_transforms=self.post_transforms[:]
        clone.__dict__["payload"] = self.payload.copy()
        clone.payload.add_underlayer(clone)
        return clone

    def getfieldval(self, attr):
        for f in self.fields, self.overloaded_fields, self.default_fields:
            if f.has_key(attr):
                return f[attr]
        return self.payload.getfieldval(attr)
    
    def getfield_and_val(self, attr):
        for f in self.fields, self.overloaded_fields, self.default_fields:
            if f.has_key(attr):
                return self.fieldtype.get(attr),f[attr]
        return self.payload.getfield_and_val(attr)
    
    def __getattr__(self, attr):
        if self.initialized:
            fld,v = self.getfield_and_val(attr)
            if fld is not None:
                return fld.i2h(self, v)
            return v
        raise AttributeError(attr)

    def __setattr__(self, attr, val):
        if self.initialized:
            if self.default_fields.has_key(attr):
                fld = self.fieldtype.get(attr)
                if fld is None:
                    any2i = lambda x,y: y
                else:
                    any2i = fld.any2i
                self.fields[attr] = any2i(self, val)
            elif attr == "payload":
                self.remove_payload()
                self.add_payload(val)
            else:
                self.__dict__[attr] = val
        else:
            self.__dict__[attr] = val
    def __delattr__(self, attr):
        if self.initialized:
            if self.fields.has_key(attr):
                del(self.fields[attr])
                return
            elif self.default_fields.has_key(attr):
                return
            elif attr == "payload":
                self.remove_payload()
                return
        if self.__dict__.has_key(attr):
            del(self.__dict__[attr])
        else:
            raise AttributeError(attr)
            
    def __repr__(self):
        s = ""
        ct = conf.color_theme
        for f in self.fields_desc:
            if f in self.fields:
                val = f.i2repr(self, self.fields[f])
            elif f in self.overloaded_fields:
                val =  f.i2repr(self, self.overloaded_fields[f])
            else:
                continue
            if isinstance(f, Emph):
                ncol = ct.emph_field_name
                vcol = ct.emph_field_value
            else:
                ncol = ct.field_name
                vcol = ct.field_value

                
            s += " %s%s%s" % (ncol(f.name),
                              ct.punct("="),
                              vcol(val))
        return "%s%s %s %s%s%s"% (ct.punct("<"),
                                  ct.layer_name(self.__class__.__name__),
                                  s,
                                  ct.punct("|"),
                                  repr(self.payload),
                                  ct.punct(">"))
    def __str__(self):
        return self.__iter__().next().build()
    def __div__(self, other):
        if isinstance(other, Packet):
            cloneA = self.copy()
            cloneB = other.copy()
            cloneA.add_payload(cloneB)
            return cloneA
        elif type(other) is str:
            return self/Raw(load=other)
        else:
            return other.__rdiv__(self)
    def __rdiv__(self, other):
        if type(other) is str:
            return Raw(load=other)/self
        else:
            raise TypeError
    def __mul__(self, other):
        if type(other) is int:
            return  [self]*other
        else:
            raise TypeError
    def __rmul__(self,other):
        return self.__mul__(other)
    
    def __nonzero__(self):
        return True
    def __len__(self):
        return len(self.__str__())
    def do_build(self):
        p=""
        for f in self.fields_desc:
            p = f.addfield(self, p, self.getfieldval(f))
        return p
    
    def post_build(self, pkt, pay):
        """DEV: called right after the current layer is build."""
        return pkt+pay

    def build_payload(self):
        return self.payload.build(internal=1)

    def build(self,internal=0):
        pkt = self.do_build()
        for t in self.post_transforms:
            pkt = t(pkt)
        pay = self.build_payload()
        try:
            p = self.post_build(pkt,pay)
        except TypeError:
            log_runtime.error("API changed! post_build() now takes 2 arguments. Compatibility is only assured for a short transition time")
            p = self.post_build(pkt+pay)
        if not internal:
            pad = self.payload.getlayer(Padding) 
            if pad: 
                p += pad.build()
        return p

    def do_build_ps(self):
        p=""
        pl = []
        q=""
        for f in self.fields_desc:
            p = f.addfield(self, p, self.getfieldval(f) )
            if type(p) is str:
                r = p[len(q):]
                q = p
            else:
                r = ""
            pl.append( (f, f.i2repr(self,self.getfieldval(f)), r) )
            
        pkt,lst = self.payload.build_ps(internal=1)
        p += pkt
        lst.append( (self, pl) )
        
        return p,lst
    
    def build_ps(self,internal=0):
        p,lst = self.do_build_ps()
#        if not internal:
#            pkt = self
#            while pkt.haslayer(Padding):
#                pkt = pkt.getlayer(Padding)
#                lst.append( (pkt, [ ("loakjkjd", pkt.load, pkt.load) ] ) )
#                p += pkt.load
#                pkt = pkt.payload
        return p,lst


    def psdump(self, filename=None, **kargs):
        """psdump(filename=None, layer_shift=0, rebuild=1)
Creates an EPS file describing a packet. If filename is not provided a temporary file is created and gs is called."""
        canvas = self.canvas_dump(**kargs)
        if filename is None:
            fname = "/tmp/scapy.%i"%os.getpid()
            canvas.writeEPSfile(fname)
            os.system("%s '%s.eps' &" % (conf.prog.psreader,fname))
        else:
            canvas.writeEPSfile(filename)

    def pdfdump(self, filename=None, **kargs):
        """pdfdump(filename=None, layer_shift=0, rebuild=1)
        Creates a PDF file describing a packet. If filename is not provided a temporary file is created and xpdf is called."""
        canvas = self.canvas_dump(**kargs)
        if filename is None:
            fname = "/tmp/scapy.%i"%os.getpid()
            canvas.writePDFfile(fname)
            os.system("%s '%s.pdf' &" % (conf.prog.pdfreader,fname))
        else:
            canvas.writePDFfile(filename)

        
    def canvas_dump(self, layer_shift=0, rebuild=1):
        canvas = pyx.canvas.canvas()
        if rebuild:
            p,t = self.__class__(str(self)).build_ps()
        else:
            p,t = self.build_ps()
        YTXT=len(t)
        for n,l in t:
            YTXT += len(l)
        YTXT = float(YTXT)
        YDUMP=YTXT

        XSTART = 1
        XDSTART = 10
        y = 0.0
        yd = 0.0
        xd = 0 
        XMUL= 0.55
        YMUL = 0.4
    
        backcolor=colgen(0.6, 0.8, 1.0, trans=pyx.color.rgb)
        forecolor=colgen(0.2, 0.5, 0.8, trans=pyx.color.rgb)
#        backcolor=makecol(0.376, 0.729, 0.525, 1.0)
        
        
        def hexstr(x):
            s = []
            for c in x:
                s.append("%02x" % ord(c))
            return " ".join(s)

                
        def make_dump_txt(x,y,txt):
            return pyx.text.text(XDSTART+x*XMUL, (YDUMP-y)*YMUL, r"\tt{%s}"%hexstr(txt), [pyx.text.size.Large])

        def make_box(o):
            return pyx.box.rect(o.left(), o.bottom(), o.width(), o.height(), relcenter=(0.5,0.5))

        def make_frame(lst):
            if len(lst) == 1:
                b = lst[0].bbox()
                b.enlarge(pyx.unit.u_pt)
                return b.path()
            else:
                fb = lst[0].bbox()
                fb.enlarge(pyx.unit.u_pt)
                lb = lst[-1].bbox()
                lb.enlarge(pyx.unit.u_pt)
                if len(lst) == 2 and fb.left() > lb.right():
                    return pyx.path.path(pyx.path.moveto(fb.right(), fb.top()),
                                         pyx.path.lineto(fb.left(), fb.top()),
                                         pyx.path.lineto(fb.left(), fb.bottom()),
                                         pyx.path.lineto(fb.right(), fb.bottom()),
                                         pyx.path.moveto(lb.left(), lb.top()),
                                         pyx.path.lineto(lb.right(), lb.top()),
                                         pyx.path.lineto(lb.right(), lb.bottom()),
                                         pyx.path.lineto(lb.left(), lb.bottom()))
                else:
                    # XXX
                    gb = lst[1].bbox()
                    if gb != lb:
                        gb.enlarge(pyx.unit.u_pt)
                    kb = lst[-2].bbox()
                    if kb != gb and kb != lb:
                        kb.enlarge(pyx.unit.u_pt)
                    return pyx.path.path(pyx.path.moveto(fb.left(), fb.top()),
                                         pyx.path.lineto(fb.right(), fb.top()),
                                         pyx.path.lineto(fb.right(), kb.bottom()),
                                         pyx.path.lineto(lb.right(), kb.bottom()),
                                         pyx.path.lineto(lb.right(), lb.bottom()),
                                         pyx.path.lineto(lb.left(), lb.bottom()),
                                         pyx.path.lineto(lb.left(), gb.top()),
                                         pyx.path.lineto(fb.left(), gb.top()),
                                         pyx.path.closepath(),)
                                         

        def make_dump(s, shift=0, y=0, col=None, bkcol=None, larg=16):
            c = pyx.canvas.canvas()
            tlist = []
            while s:
                dmp,s = s[:larg-shift],s[larg-shift:]
                txt = make_dump_txt(shift, y, dmp)
                tlist.append(txt)
                shift += len(dmp)
                if shift >= 16:
                    shift = 0
                    y += 1
            if col is None:
                col = pyx.color.rgb.red
            if bkcol is None:
                col = pyx.color.rgb.white
            c.stroke(make_frame(tlist),[col,pyx.deco.filled([bkcol]),pyx.style.linewidth.Thick])
            for txt in tlist:
                c.insert(txt)
            return c, tlist[-1].bbox(), shift, y
                            

        last_shift,last_y=0,0.0
        while t:
            bkcol = backcolor.next()
            proto,fields = t.pop()
            y += 0.5
            pt = pyx.text.text(XSTART, (YTXT-y)*YMUL, r"\font\cmssfont=cmss10\cmssfont{%s}" % proto.name, [ pyx.text.size.Large])
            y += 1
            ptbb=pt.bbox()
            ptbb.enlarge(pyx.unit.u_pt*2)
            canvas.stroke(ptbb.path(),[pyx.color.rgb.black, pyx.deco.filled([bkcol])])
            canvas.insert(pt)
            for fname, fval, fdump in fields:
                col = forecolor.next()
                ft = pyx.text.text(XSTART, (YTXT-y)*YMUL, r"\font\cmssfont=cmss10\cmssfont{%s}" % tex_escape(fname.name))
                if fval is not None:
                    if len(fval) > 18:
                        fval = fval[:18]+"[...]"
                else:
                    fval=""
                vt = pyx.text.text(XSTART+3, (YTXT-y)*YMUL, r"\font\cmssfont=cmss10\cmssfont{%s}" % tex_escape(fval))
                y += 1.0
                if fdump:
                    dt,target,last_shift,last_y = make_dump(fdump, last_shift, last_y, col, bkcol)

                    dtb = dt.bbox()
                    dtb=target
                    vtb = vt.bbox()
                    bxvt = make_box(vtb)
                    bxdt = make_box(dtb)
                    dtb.enlarge(pyx.unit.u_pt)
                    try:
                        if yd < 0:
                            cnx = pyx.connector.curve(bxvt,bxdt,absangle1=0, absangle2=-90)
                        else:
                            cnx = pyx.connector.curve(bxvt,bxdt,absangle1=0, absangle2=90)
                    except:
                        pass
                    else:
                        canvas.stroke(cnx,[pyx.style.linewidth.thin,pyx.deco.earrow.small,col])
                        
                    canvas.insert(dt)
                
                canvas.insert(ft)
                canvas.insert(vt)
            last_y += layer_shift
    
        return canvas



    def extract_padding(self, s):
        """DEV: to be overloaded to extract current layer's padding. Return a couple of strings (actual layer, padding)"""
        return s,None

    def post_dissect(self, s):
        """DEV: is called right after the current layer has been dissected"""
        return s

    def pre_dissect(self, s):
        """DEV: is called right before the current layer is dissected"""
        return s

    def do_dissect(self, s):
        flist = self.fields_desc[:]
        flist.reverse()
        while s and flist:
            f = flist.pop()
            s,fval = f.getfield(self, s)
            self.fields[f] = fval
            
        return s

    def do_dissect_payload(self, s):
        if s:
            cls = self.guess_payload_class(s)
            try:
                p = cls(s, _internal=1, _underlayer=self)
            except KeyboardInterrupt:
                raise
            except:
                if conf.debug_dissector:
                    if isinstance(cls,type) and issubclass(cls,Packet):
                        log_runtime.error("%s dissector failed" % cls.name)
                    else:
                        log_runtime.error("%s.guess_payload_class() returned [%s]" % (self.__class__.__name__,repr(cls)))
                    if cls is not None:
                        raise
                p = Raw(s, _internal=1, _underlayer=self)
            self.add_payload(p)

    def dissect(self, s):
        s = self.pre_dissect(s)

        s = self.do_dissect(s)

        s = self.post_dissect(s)
            
        payl,pad = self.extract_padding(s)
        self.do_dissect_payload(payl)
        if pad and conf.padding:
            self.add_payload(Padding(pad))


    def guess_payload_class(self, payload):
        """DEV: Guesses the next payload class from layer bonds. Can be overloaded to use a different mechanism."""
        for t in self.aliastypes:
            for fval, cls in t.payload_guess:
                ok = 1
                for k in fval.keys():
                    if not hasattr(self, k) or fval[k] != self.getfieldval(k):
                        ok = 0
                        break
                if ok:
                    return cls
        return self.default_payload_class(payload)
    
    def default_payload_class(self, payload):
        """DEV: Returns the default payload class if nothing has been found by the guess_payload_class() method."""
        return Raw

    def hide_defaults(self):
        """Removes fields' values that are the same as default values."""
        for k in self.fields.keys():
            if self.default_fields.has_key(k):
                if self.default_fields[k] == self.fields[k]:
                    del(self.fields[k])
        self.payload.hide_defaults()
            

    def __iter__(self):
        def loop(todo, done, self=self):
            if todo:
                eltname = todo.pop()
                elt = self.getfieldval(eltname)
                if not isinstance(elt, Gen):
                    if self.fieldtype[eltname].islist:
                        elt = SetGen([elt])
                    else:
                        elt = SetGen(elt)
                for e in elt:
                    done[eltname]=e
                    for x in loop(todo[:], done):
                        yield x
            else:
                if isinstance(self.payload,NoPayload):
                    payloads = [None]
                else:
                    payloads = self.payload
                for payl in payloads:
                    done2=done.copy()
                    for k in done2:
                        if isinstance(done2[k], VolatileValue):
                            done2[k] = done2[k]._fix()
                    pkt = self.__class__()
                    pkt.fields = done2
                    pkt.time = self.time
                    pkt.underlayer = self.underlayer
                    pkt.overload_fields = self.overload_fields.copy()
                    pkt.post_transforms = self.post_transforms
                    if payl is None:
                        yield pkt
                    else:
                        yield pkt/payl
        todo = map(lambda (x,y):x, filter(lambda (x,y):isinstance(y,VolatileValue), self.default_fields.items()))
        todo += map(lambda (x,y):x, filter(lambda (x,y):isinstance(y,VolatileValue), self.overloaded_fields.items()))
        todo += self.fields.keys()
        return loop(map(lambda x:str(x), todo), {})

    def __gt__(self, other):
        """True if other is an answer from self (self ==> other)."""
        if isinstance(other, Packet):
            return other < self
        elif type(other) is str:
            return 1
        else:
            raise TypeError((self, other))
    def __lt__(self, other):
        """True if self is an answer from other (other ==> self)."""
        if isinstance(other, Packet):
            return self.answers(other)
        elif type(other) is str:
            return 1
        else:
            raise TypeError((self, other))

    def __eq__(self, other):
        if not isinstance(other, self.__class__):
            return False
        for f in self.fields_desc:
            if f not in other.fields_desc:
                return False
            if self.getfieldval(f.name) != other.getfieldval(f.name):
                return False
        return self.payload == other.payload

    def __ne__(self, other):
        return not self.__eq__(other)

    def hashret(self):
        """DEV: returns a string that has the same value for a request and its answer."""
        return self.payload.hashret()
    def answers(self, other):
        """DEV: true if self is an answer from other"""
        if other.__class__ == self.__class__:
            return self.payload.answers(other.payload)
        return 0

    def haslayer(self, cls):
        """true if self has a layer that is an instance of cls. Superseded by "cls in self" syntax."""
        if self.__class__ == cls or self.__class__.__name__ == cls:
            return 1
        for f in self.packetfields:
            fvalue_gen = self.getfieldval(f)
            if fvalue_gen is None:
                continue
            if not f.islist:
                fvalue_gen = SetGen(fvalue_gen,_iterpacket=0)
            for fvalue in fvalue_gen:
                if isinstance(fvalue, Packet):
                    ret = fvalue.haslayer(cls)
                    if ret:
                        return ret
        return self.payload.haslayer(cls)
    def getlayer(self, cls, nb=1, _track=None):
        """Return the nb^th layer that is an instance of cls."""
        if type(cls) is str and "." in cls:
            ccls,fld = cls.split(".",1)
        else:
            ccls,fld = cls,None
        if self.__class__ == cls or self.__class__.name == ccls:
            if nb == 1:
                if fld is None:
                    return self
                else:
                    return self.getfieldval(fld)
            else:
                nb -=1
        for f in self.packetfields:
            fvalue_gen = self.getfieldval(f)
            if fvalue_gen is None:
                continue
            if not f.islist:
                fvalue_gen = SetGen(fvalue_gen,_iterpacket=0)
            for fvalue in fvalue_gen:
                if isinstance(fvalue, Packet):
                    track=[]
                    ret = fvalue.getlayer(cls, nb, _track=track)
                    if ret is not None:
                        return ret
                    nb = track[0]
        return self.payload.getlayer(cls,nb,_track=_track)

    def __getitem__(self, cls):
        if type(cls) is slice:
            if cls.stop:
                ret = self.getlayer(cls.start, cls.stop)
            else:
                ret = self.getlayer(cls.start)
            if ret is None and cls.step is not None:
                ret = cls.step
            return ret
        else:
            return self.getlayer(cls)
        
    def __contains__(self, cls):
        """"cls in self" returns true if self has a layer which is an instance of cls."""
        return self.haslayer(cls)
        
    

    def display(self,*args,**kargs):  # Deprecated. Use show()
        """Deprecated. Use show() method."""
        self.show(*args,**kargs)
    def show(self, indent=3, lvl="", label_lvl=""):
        """Prints a hierarchical view of the packet. "indent" gives the size of indentation for each layer."""
        ct = conf.color_theme
        print "%s%s %s %s" % (label_lvl,
                              ct.punct("###["),
                              ct.layer_name(self.name),
                              ct.punct("]###"))
        for f in self.fields_desc:
            if isinstance(f, Emph):
                ncol = ct.emph_field_name
                vcol = ct.emph_field_value
            else:
                ncol = ct.field_name
                vcol = ct.field_value
            fvalue = self.__getattr__(f)
            if isinstance(fvalue, Packet) or (f.islist and f.holds_packets):
                print "%s  \\%-10s\\" % (label_lvl+lvl, ncol(f.name))
                fvalue_gen = SetGen(self.__getattr__(f),_iterpacket=0)
                for fvalue in fvalue_gen:
                    fvalue.show(indent=indent, label_lvl=label_lvl+lvl+"   |")
            else:
                print "%s  %-10s%s %s" % (label_lvl+lvl,
                                          ncol(f.name),
                                          ct.punct("="),
                                          vcol(f.i2repr(self,fvalue)))
        self.payload.show(indent=indent, lvl=lvl+(" "*indent*self.show_indent), label_lvl=label_lvl)
    def show2(self):
        """Prints a hierarchical view of an assembled version of the packet, so that automatic fields are calculated (checksums, etc.)"""
        self.__class__(str(self)).show()

    def sprintf(self, fmt, relax=1):
        """sprintf(format, [relax=1]) -> str
where format is a string that can include directives. A directive begins and
ends by % and has the following format %[fmt[r],][cls[:nb].]field%.

fmt is a classic printf directive, "r" can be appended for raw substitution
(ex: IP.flags=0x18 instead of SA), nb is the number of the layer we want
(ex: for IP/IP packets, IP:2.src is the src of the upper IP layer).
Special case : "%.time%" is the creation time.
Ex : p.sprintf("%.time% %-15s,IP.src% -> %-15s,IP.dst% %IP.chksum% "
               "%03xr,IP.proto% %r,TCP.flags%")

Moreover, the format string can include conditionnal statements. A conditionnal
statement looks like : {layer:string} where layer is a layer name, and string
is the string to insert in place of the condition if it is true, i.e. if layer
is present. If layer is preceded by a "!", the result si inverted. Conditions
can be imbricated. A valid statement can be :
  p.sprintf("This is a{TCP: TCP}{UDP: UDP}{ICMP:n ICMP} packet")
  p.sprintf("{IP:%IP.dst% {ICMP:%ICMP.type%}{TCP:%TCP.dport%}}")

A side effect is that, to obtain "{" and "}" characters, you must use
"%(" and "%)".
"""

        escape = { "%": "%",
                   "(": "{",
                   ")": "}" }


        # Evaluate conditions 
        while "{" in fmt:
            i = fmt.rindex("{")
            j = fmt[i+1:].index("}")
            cond = fmt[i+1:i+j+1]
            k = cond.find(":")
            if k < 0:
                raise Scapy_Exception("Bad condition in format string: [%s] (read sprintf doc!)"%cond)
            cond,format = cond[:k],cond[k+1:]
            res = False
            if cond[0] == "!":
                res = True
                cond = cond[1:]
            if self.haslayer(cond):
                res = not res
            if not res:
                format = ""
            fmt = fmt[:i]+format+fmt[i+j+2:]

        # Evaluate directives
        s = ""
        while "%" in fmt:
            i = fmt.index("%")
            s += fmt[:i]
            fmt = fmt[i+1:]
            if fmt[0] in escape:
                s += escape[fmt[0]]
                fmt = fmt[1:]
                continue
            try:
                i = fmt.index("%")
                sfclsfld = fmt[:i]
                fclsfld = sfclsfld.split(",")
                if len(fclsfld) == 1:
                    f = "s"
                    clsfld = fclsfld[0]
                elif len(fclsfld) == 2:
                    f,clsfld = fclsfld
                else:
                    raise Scapy_Exception
                if "." in clsfld:
                    cls,fld = clsfld.split(".")
                else:
                    cls = self.__class__.__name__
                    fld = clsfld
                num = 1
                if ":" in cls:
                    cls,num = cls.split(":")
                    num = int(num)
                fmt = fmt[i+1:]
            except:
                raise Scapy_Exception("Bad format string [%%%s%s]" % (fmt[:25], fmt[25:] and "..."))
            else:
                if fld == "time":
                    val = time.strftime("%H:%M:%S.%%06i", time.localtime(self.time)) % int((self.time-int(self.time))*1000000)
                elif cls == self.__class__.__name__ and hasattr(self, fld):
                    if num > 1:
                        val = self.payload.sprintf("%%%s,%s:%s.%s%%" % (f,cls,num-1,fld), relax)
                        f = "s"
                    elif f[-1] == "r":  # Raw field value
                        val = getattr(self,fld)
                        f = f[:-1]
                        if not f:
                            f = "s"
                    else:
                        val = getattr(self,fld)
                        if fld in self.fieldtype:
                            val = self.fieldtype[fld].i2repr(self,val)
                else:
                    val = self.payload.sprintf("%%%s%%" % sfclsfld, relax)
                    f = "s"
                s += ("%"+f) % val
            
        s += fmt
        return s

    def mysummary(self):
        """DEV: can be overloaded to return a string that summarizes the layer.
           Only one mysummary() is used in a whole packet summary: the one of the upper layer,
           except if a mysummary() also returns (as a couple) a list of layers whose
           mysummary() must be called if they are present."""
        return ""

    def summary(self, intern=0):
        """Prints a one line summary of a packet."""
        found,s,needed = self.payload.summary(intern=1)
        if s:
            s = " / "+s
        ret = ""
        if not found or self.__class__ in needed:
            ret = self.mysummary()
            if type(ret) is tuple:
                ret,n = ret
                needed += n
        if ret or needed:
            found = 1
        if not ret:
            ret = self.__class__.__name__
        ret = "%s%s" % (ret,s)
        if intern:
            return found,ret,needed
        else:
            return ret
    
    def lastlayer(self,layer=None):
        """Returns the uppest layer of the packet"""
        return self.payload.lastlayer(self)

    def decode_payload_as(self,cls):
        """Reassembles the payload and decode it using another packet class"""
        s = str(self.payload)
        self.payload = cls(s)

    def libnet(self):
        """Not ready yet. Should give the necessary C code that interfaces with libnet to recreate the packet"""
        print "libnet_build_%s(" % self.__class__.name.lower()
        det = self.__class__(str(self))
        for f in self.fields_desc:
            val = getattr(det, f.name)
            if val is None:
                val = 0
            elif type(val) is int:
                val = str(val)
            else:
                val = '"%s"' % str(val)
            print "\t%s, \t\t/* %s */" % (val,f.name)
        print ");"
    def command(self):
        """Returns a string representing the command you have to type to obtain the same packet"""
        f = []
        for fn,fv in self.fields.items():
            if isinstance(fv, Packet):
                fv = fv.command()
            else:
                fv = repr(fv)
            f.append("%s=%s" % (fn, fv))
        c = "%s(%s)" % (self.__class__.__name__, ", ".join(f))
        pc = self.payload.command()
        if pc:
            c += "/"+pc
        return c                    
                       
    
        

class NoPayload(Packet,object):
    def __new__(cls, *args, **kargs):
        singl = cls.__dict__.get("__singl__")
        if singl is None:
            cls.__singl__ = singl = object.__new__(cls)
            Packet.__init__(singl, *args, **kargs)
        return singl
    def __init__(self, *args, **kargs):
        pass
    def dissection_done(self,pkt):
        return
    def add_payload(self, payload):
        raise Scapy_Exception("Can't add payload to NoPayload instance")
    def remove_payload(self):
        pass
    def add_underlayer(self,underlayer):
        pass
    def remove_underlayer(self,other):
        pass
    def copy(self):
        return self
    def __repr__(self):
        return ""
    def __str__(self):
        return ""
    def __nonzero__(self):
        return False
    def build(self, internal=0):
        return ""
    def build_ps(self, internal=0):
        return "",[]
    def getfieldval(self, attr):
        raise AttributeError(attr)
    def getfield_and_val(self, attr):
        raise AttributeError(attr)
    def __getattr__(self, attr):
        if attr in self.__dict__:
            return self.__dict__[attr]
        elif attr in self.__class__.__dict__:
            return self.__class__.__dict__[attr]
        else:
            raise AttributeError, attr
    def hide_defaults(self):
        pass
    def __iter__(self):
        return iter([])
    def __eq__(self, other):
        if isinstance(other, NoPayload):
            return True
        return False
    def hashret(self):
        return ""
    def answers(self, other):
        return isinstance(other, NoPayload) or isinstance(other, Padding)
    def haslayer(self, cls):
        return 0
    def getlayer(self, cls, nb=1, _track=None):
        if _track is not None:
            _track.append(nb)
        return None
    def show(self, indent=3, lvl="", label_lvl=""):
        pass
    def sprintf(self, fmt, relax):
        if relax:
            return "??"
        else:
            raise Scapy_Exception("Format not found [%s]"%fmt)
    def summary(self, intern=0):
        return 0,"",[]
    def lastlayer(self,layer):
        return layer
    def command(self):
        return ""
    

####################
## packet classes ##
####################
    
            
class Raw(Packet):
    name = "Raw"
    fields_desc = [ StrField("load", "") ]
    def answers(self, other):
        return 1
#        s = str(other)
#        t = self.load
#        l = min(len(s), len(t))
#        return  s[:l] == t[:l]
        
class Padding(Raw):
    name = "Padding"
    def build(self, internal=0):
        if internal:
            return ""
        else:
            return Raw.build(self)

class Ether(Packet):
    name = "Ethernet"
    fields_desc = [ DestMACField("dst"),
                    SourceMACField("src"),
                    XShortEnumField("type", 0x0000, ETHER_TYPES) ]
    def hashret(self):
        return struct.pack("H",self.type)+self.payload.hashret()
    def answers(self, other):
        if isinstance(other,Ether):
            if self.type == other.type:
                return self.payload.answers(other.payload)
        return 0
    def mysummary(self):
        return self.sprintf("%src% > %dst% (%type%)")

class PPPoE(Packet):
    name = "PPP over Ethernet"
    fields_desc = [ BitField("version", 1, 4),
                    BitField("type", 1, 4),
                    ByteEnumField("code", 0, {0:"Session"}),
                    XShortField("sessionid", 0x0),
                    ShortField("len", None) ]

    def post_build(self, p, pay):
        p += pay
        if self.len is None:
            l = len(p)-6
            p = p[:4]+struct.pack("!H", l)+p[6:]
        return p

class PPPoED(PPPoE):
    name = "PPP over Ethernet Discovery"
    fields_desc = [ BitField("version", 1, 4),
                    BitField("type", 1, 4),
                    ByteEnumField("code", 0x09, {0x09:"PADI",0x07:"PADO",0x19:"PADR",0x65:"PADS",0xa7:"PADT"}),
                    XShortField("sessionid", 0x0),
                    ShortField("len", None) ]

class Dot3(Packet):
    name = "802.3"
    fields_desc = [ MACField("dst", ETHER_BROADCAST),
                    MACField("src", ETHER_ANY),
                    LenField("len", None, "H") ]
    def extract_padding(self,s):
        l = self.len
        return s[:l],s[l:]
    def answers(self, other):
        if isinstance(other,Dot3):
            return self.payload.answers(other.payload)
        return 0
    def mysummary(self):
        return "802.3 %s > %s" % (self.src, self.dst)


class LLC(Packet):
    name = "LLC"
    fields_desc = [ XByteField("dsap", 0x00),
                    XByteField("ssap", 0x00),
                    ByteField("ctrl", 0) ]


class CookedLinux(Packet):
    name = "cooked linux"
    fields_desc = [ ShortEnumField("pkttype",0, {0: "unicast",
                                                 4:"sent-by-us"}), #XXX incomplete
                    XShortField("lladdrtype",512),
                    ShortField("lladdrlen",0),
                    StrFixedLenField("src","",8),
                    XShortEnumField("proto",0x800,ETHER_TYPES) ]
                    
                                   

class SNAP(Packet):
    name = "SNAP"
    fields_desc = [ X3BytesField("OUI",0x000000),
                    XShortEnumField("code", 0x000, ETHER_TYPES) ]


class Dot1Q(Packet):
    name = "802.1Q"
    aliastypes = [ Ether ]
    fields_desc =  [ BitField("prio", 0, 3),
                     BitField("id", 0, 1),
                     BitField("vlan", 1, 12),
                     XShortEnumField("type", 0x0000, ETHER_TYPES) ]
    def answers(self, other):
        if isinstance(other,Dot1Q):
            if ( (self.type == other.type) and
                 (self.vlan == other.vlan) ):
                return self.payload.answers(other.payload)
        else:
            return self.payload.answers(other)
        return 0
    def default_payload_class(self, pay):
        if self.type <= 1500:
            return LLC
        return Raw
    def extract_padding(self,s):
        if self.type <= 1500:
            return s[:self.type],s[self.type:]
        return s,None
    def mysummary(self):
        if isinstance(self.underlayer, Ether):
            return self.underlayer.sprintf("802.1q %Ether.src% > %Ether.dst% (%Dot1Q.type%) vlan %Dot1Q.vlan%")
        else:
            return self.sprintf("802.1q (%Dot1Q.type%) vlan %Dot1Q.vlan%")


class STP(Packet):
    name = "Spanning Tree Protocol"
    fields_desc = [ ShortField("proto", 0),
                    ByteField("version", 0),
                    ByteField("bpdutype", 0),
                    ByteField("bpduflags", 0),
                    ShortField("rootid", 0),
                    MACField("rootmac", ETHER_ANY),
                    IntField("pathcost", 0),
                    ShortField("bridgeid", 0),
                    MACField("bridgemac", ETHER_ANY),
                    ShortField("portid", 0),
                    ShortField("age", 1),
                    BCDFloatField("maxage", 20),
                    BCDFloatField("hellotime", 2),
                    BCDFloatField("fwddelay", 15) ]


class EAPOL(Packet):
    name = "EAPOL"
    fields_desc = [ ByteField("version", 1),
                    ByteEnumField("type", 0, ["EAP_PACKET", "START", "LOGOFF", "KEY", "ASF"]),
                    LenField("len", None, "H") ]
    
    EAP_PACKET= 0
    START = 1
    LOGOFF = 2
    KEY = 3
    ASF = 4
    def extract_padding(self, s):
        l = self.len
        return s[:l],s[l:]
    def hashret(self):
        return chr(self.type)+self.payload.hashret()
    def answers(self, other):
        if isinstance(other,EAPOL):
            if ( (self.type == self.EAP_PACKET) and
                 (other.type == self.EAP_PACKET) ):
                return self.payload.answers(other.payload)
        return 0
    def mysummary(self):
        return self.sprintf("EAPOL %EAPOL.type%")
             

class EAP(Packet):
    name = "EAP"
    fields_desc = [ ByteEnumField("code", 4, {1:"REQUEST",2:"RESPONSE",3:"SUCCESS",4:"FAILURE"}),
                    ByteField("id", 0),
                    ShortField("len",None),
                    ConditionalField(ByteEnumField("type",0, {1:"ID",4:"MD5"}), "code", lambda x:x not in [EAP.SUCCESS, EAP.FAILURE])

                                     ]
    
    REQUEST = 1
    RESPONSE = 2
    SUCCESS = 3
    FAILURE = 4
    TYPE_ID = 1
    TYPE_MD5 = 4
    def answers(self, other):
        if isinstance(other,EAP):
            if self.code == self.REQUEST:
                return 0
            elif self.code == self.RESPONSE:
                if ( (other.code == self.REQUEST) and
                     (other.type == self.type) ):
                    return 1
            elif other.code == self.RESPONSE:
                return 1
        return 0
    
    def post_build(self, p, pay):
        if self.len is None:
            l = len(p)+len(pay)
            p = p[:2]+chr((l>>8)&0xff)+chr(l&0xff)+p[4:]
        return p+pay
             

class ARP(Packet):
    name = "ARP"
    fields_desc = [ XShortField("hwtype", 0x0001),
                    XShortEnumField("ptype",  0x0800, ETHER_TYPES),
                    ByteField("hwlen", 6),
                    ByteField("plen", 4),
                    ShortEnumField("op", 1, {"who-has":1, "is-at":2, "RARP-req":3, "RARP-rep":4, "Dyn-RARP-req":5, "Dyn-RAR-rep":6, "Dyn-RARP-err":7, "InARP-req":8, "InARP-rep":9}),
                    ARPSourceMACField("hwsrc"),
                    SourceIPField("psrc","pdst"),
                    MACField("hwdst", ETHER_ANY),
                    IPField("pdst", "0.0.0.0") ]
    who_has = 1
    is_at = 2
    def answers(self, other):
        if isinstance(other,ARP):
            if ( (self.op == self.is_at) and
                 (other.op == self.who_has) and
                 (self.psrc == other.pdst) ):
                return 1
        return 0
    def extract_padding(self, s):
        return "",s
    def mysummary(self):
        if self.op == self.is_at:
            return "ARP is at %s says %s" % (self.hwsrc, self.psrc)
        elif self.op == self.who_has:
            return "ARP who has %s says %s" % (self.pdst, self.psrc)
        else:
            return "ARP %ARP.op% %ARP.psrc% > %ARP.pdst%"
                 

class IP(Packet, IPTools):
    name = "IP"
    fields_desc = [ BitField("version" , 4 , 4),
                    BitField("ihl", None, 4),
                    XByteField("tos", 0),
                    ShortField("len", None),
                    ShortField("id", 1),
                    FlagsField("flags", 0, 3, ["MF","DF","evil"]),
                    BitField("frag", 0, 13),
                    ByteField("ttl", 64),
                    ByteEnumField("proto", 0, IP_PROTOS),
                    XShortField("chksum", None),
                    #IPField("src", "127.0.0.1"),
                    Emph(SourceIPField("src","dst")),
                    Emph(IPField("dst", "127.0.0.1")),
                    IPoptionsField("options", "") ]
    def post_build(self, p, pay):
        ihl = self.ihl
        if ihl is None:
            ihl = len(p)/4
            p = chr((self.version<<4) | ihl&0x0f)+p[1:]
        if self.len is None:
            l = len(p)+len(pay)
            p = p[:2]+struct.pack("!H", l)+p[4:]
        if self.chksum is None:
            ck = checksum(p)
            p = p[:10]+chr(ck>>8)+chr(ck&0xff)+p[12:]
        return p+pay

    def extract_padding(self, s):
        l = self.len - (self.ihl << 2)
        return s[:l],s[l:]

    def send(self, s, slp=0):
        for p in self:
            try:
                s.sendto(str(p), (p.dst,0))
            except socket.error, msg:
                log_runtime.error(msg)
            if slp:
                time.sleep(slp)
    def hashret(self):
        if ( (self.proto == socket.IPPROTO_ICMP)
             and (isinstance(self.payload, ICMP))
             and (self.payload.type in [3,4,5,11,12]) ):
            return self.payload.payload.hashret()
        else:
            if conf.checkIPsrc and conf.checkIPaddr:
                return strxor(inet_aton(self.src),inet_aton(self.dst))+struct.pack("B",self.proto)+self.payload.hashret()
            else:
                return struct.pack("B", self.proto)+self.payload.hashret()
    def answers(self, other):
        if not isinstance(other,IP):
            return 0
        if conf.checkIPaddr and (self.dst != other.src):
            return 0
        if ( (self.proto == socket.IPPROTO_ICMP) and
             (isinstance(self.payload, ICMP)) and
             (self.payload.type in [3,4,5,11,12]) ):
            # ICMP error message
            return self.payload.payload.answers(other)

        else:
            if ( (conf.checkIPaddr and (self.src != other.dst)) or
                 (self.proto != other.proto) ):
                return 0
            return self.payload.answers(other.payload)
    def mysummary(self):
        s = self.sprintf("%IP.src% > %IP.dst% %IP.proto%")
        if self.frag:
            s += " frag:%i" % self.frag
        return s
                 
    

class TCP(Packet):
    name = "TCP"
    fields_desc = [ ShortEnumField("sport", 20, TCP_SERVICES),
                    ShortEnumField("dport", 80, TCP_SERVICES),
                    IntField("seq", 0),
                    IntField("ack", 0),
                    BitField("dataofs", None, 4),
                    BitField("reserved", 0, 4),
                    FlagsField("flags", 0x2, 8, "FSRPAUEC"),
                    ShortField("window", 8192),
                    XShortField("chksum", None),
                    ShortField("urgptr", 0),
                    TCPOptionsField("options", {}) ]
    def post_build(self, p, pay):
        p += pay
        dataofs = self.dataofs
        if dataofs is None:
            dataofs = 5+((len(self.fieldtype["options"].i2m(self,self.options))+3)/4)
            p = p[:12]+chr((dataofs << 4) | ord(p[12])&0x0f)+p[13:]
        if self.chksum is None:
            if isinstance(self.underlayer, IP):
                if self.underlayer.len is not None:
                    ln = self.underlayer.len-20
                else:
                    ln = len(p)
                psdhdr = struct.pack("!4s4sHH",
                                     inet_aton(self.underlayer.src),
                                     inet_aton(self.underlayer.dst),
                                     self.underlayer.proto,
                                     ln)
                ck=checksum(psdhdr+p)
                p = p[:16]+struct.pack("!H", ck)+p[18:]
            elif isinstance(self.underlayer, IPv6) or isinstance(self.underlayer, _IPv6OptionHeader):
                ck = in6_chksum(socket.IPPROTO_TCP, self.underlayer, p)
                p = p[:16]+struct.pack("!H", ck)+p[18:]
            else:
                warning("No IP underlayer to compute checksum. Leaving null.")
        return p
    def hashret(self):
        if conf.checkIPsrc:
            return struct.pack("H",self.sport ^ self.dport)+self.payload.hashret()
        else:
            return self.payload.hashret()
    def answers(self, other):
        if not isinstance(other, TCP):
            return 0
        if conf.checkIPsrc:
            if not ((self.sport == other.dport) and
                    (self.dport == other.sport)):
                return 0
        if (abs(other.seq-self.ack) > 2+len(other.payload)):
            return 0
        return 1
    def mysummary(self):
        if isinstance(self.underlayer, IP):
            return self.underlayer.sprintf("TCP %IP.src%:%TCP.sport% > %IP.dst%:%TCP.dport% %TCP.flags%")
        elif isinstance(self.underlayer, IPv6):
            return self.underlayer.sprintf("TCP %IPv6.src%:%TCP.sport% > %IPv6.dst%:%TCP.dport% %TCP.flags%")
        else:
            return self.sprintf("TCP %TCP.sport% > %TCP.dport% %TCP.flags%")

class UDP(Packet):
    name = "UDP"
    fields_desc = [ ShortEnumField("sport", 53, UDP_SERVICES),
                    ShortEnumField("dport", 53, UDP_SERVICES),
                    ShortField("len", None),
                    XShortField("chksum", None), ]
    def post_build(self, p, pay):
        p += pay
        l = self.len
        if l is None:
            l = len(p)
            p = p[:4]+struct.pack("!H",l)+p[6:]
        if self.chksum is None:
            if isinstance(self.underlayer, IP):
                if self.underlayer.len is not None:
                    ln = self.underlayer.len-20
                else:
                    ln = len(p)
                psdhdr = struct.pack("!4s4sHH",
                                     inet_aton(self.underlayer.src),
                                     inet_aton(self.underlayer.dst),
                                     self.underlayer.proto,
                                     ln)
                ck=checksum(psdhdr+p)
                p = p[:6]+struct.pack("!H", ck)+p[8:]
            elif isinstance(self.underlayer, IPv6) or isinstance(self.underlayer, _IPv6OptionHeader):
                ck = in6_chksum(socket.IPPROTO_UDP, self.underlayer, p)
                p = p[:6]+struct.pack("!H", ck)+p[8:]
            else:
                warning("No IP underlayer to compute checksum. Leaving null.")
        return p
    def extract_padding(self, s):
        l = self.len - 8
        return s[:l],s[l:]
    def hashret(self):
        if conf.checkIPsrc:
            return struct.pack("H",self.sport ^ self.dport)+self.payload.hashret()
        else:
            return self.payload.hashret()
    def answers(self, other):
        if not isinstance(other, UDP):
            return 0
        if conf.checkIPsrc:
            if not ((self.sport == other.dport) and
                    (self.dport == other.sport)):
                return 0
        return self.payload.answers(other.payload)
    def mysummary(self):
        if isinstance(self.underlayer, IP):
            return self.underlayer.sprintf("UDP %IP.src%:%UDP.sport% > %IP.dst%:%UDP.dport%")
        elif isinstance(self.underlayer, IPv6):
            return self.underlayer.sprintf("UDP %IPv6.src%:%UDP.sport% > %IPv6.dst%:%UDP.dport%")
        else:
            return self.sprintf("UDP %UDP.sport% > %UDP.dport%")    

icmptypes = { 0 : "echo-reply",
              3 : "dest-unreach",
              4 : "source-quench",
              5 : "redirect",
              8 : "echo-request",
              9 : "router-advertisement",
              10 : "router-solicitation",
              11 : "time-exceeded",
              12 : "parameter-problem",
              13 : "timestamp-request",
              14 : "timestamp-reply",
              15 : "information-request",
              16 : "information-response",
              17 : "address-mask-request",
              18 : "address-mask-reply" }

class ICMP(Packet):
    name = "ICMP"
    fields_desc = [ ByteEnumField("type",8, icmptypes),
                    ByteField("code",0),
                    XShortField("chksum", None),
                    XShortField("id",0),
                    XShortField("seq",0) ]
    def post_build(self, p, pay):
        p += pay
        if self.chksum is None:
            ck = checksum(p)
            p = p[:2]+chr(ck>>8)+chr(ck&0xff)+p[4:]
        return p
    
    def hashret(self):
        return struct.pack("HH",self.id,self.seq)+self.payload.hashret()
    def answers(self, other):
        if not isinstance(other,ICMP):
            return 0
        if ( (other.type,self.type) in [(8,0),(13,14),(15,16),(17,18)] and
             self.id == other.id and
             self.seq == other.seq ):
            return 1
        return 0

    def guess_payload_class(self, payload):
        if self.type in [3,4,5,11,12]:
            return IPerror
        else:
            return None
    def mysummary(self):
        if isinstance(self.underlayer, IP):
            return self.underlayer.sprintf("ICMP %IP.src% > %IP.dst% %ICMP.type% %ICMP.code%")
        else:
            return self.sprintf("ICMP %ICMP.type% %ICMP.code%")
    
        



class IPerror(IP):
    name = "IP in ICMP"
    def answers(self, other):
        if not isinstance(other, IP):
            return 0
        if not ( ((conf.checkIPsrc == 0) or (self.dst == other.dst)) and
                 (self.src == other.src) and
                 ( ((conf.checkIPID == 0)
                    or (self.id == other.id)
                    or (conf.checkIPID == 1 and self.id == socket.htons(other.id)))) and
                 (self.proto == other.proto) ):
            return 0
        return self.payload.answers(other.payload)
    def mysummary(self):
        return Packet.mysummary(self)


class TCPerror(TCP):
    name = "TCP in ICMP"
    def answers(self, other):
        if not isinstance(other, TCP):
            return 0
        if conf.checkIPsrc:
            if not ((self.sport == other.sport) and
                    (self.dport == other.dport)):
                return 0
        if conf.check_TCPerror_seqack:
            if self.seq is not None:
                if self.seq != other.seq:
                    return 0
            if self.ack is not None:
                if self.ack != other.ack:
                    return 0
        return 1
    def mysummary(self):
        return Packet.mysummary(self)


class UDPerror(UDP):
    name = "UDP in ICMP"
    def answers(self, other):
        if not isinstance(other, UDP):
            return 0
        if conf.checkIPsrc:
            if not ((self.sport == other.sport) and
                    (self.dport == other.dport)):
                return 0
        return 1
    def mysummary(self):
        return Packet.mysummary(self)

                    

class ICMPerror(ICMP):
    name = "ICMP in ICMP"
    def answers(self, other):
        if not isinstance(other,ICMP):
            return 0
        if not ((self.type == other.type) and
                (self.code == other.code)):
            return 0
        if self.code in [0,8,13,14,17,18]:
            if (self.id == other.id and
                self.seq == other.seq):
                return 1
            else:
                return 0
        else:
            return 1
    def mysummary(self):
        return Packet.mysummary(self)

class IPv6(Packet):
    """See http://namabiiru.hongo.wide.ad.jp/scapy6"""
    name = "IPv6 not implemented here." 
    def __init__(self, *args, **kargs):
        log_interactive.error(self.name)
    def __repr__(self):
        return "<IPv6: ERROR not implemented>"
    
class _IPv6OptionHeader(Packet):
    """See http://namabiiru.hongo.wide.ad.jp/scapy6"""
    name = "IPv6 not implemented here."
    def __init__(self, *args, **kargs):
        log_interactive.error(self.name)
    def __repr__(self):
        return "<IPv6: ERROR not implemented>"
                
class PPP(Packet):
    name = "PPP Link Layer"
    fields_desc = [ ShortEnumField("proto", 0x0021, {0x0021: "IP",
                                                     0xc021: "LCP"} ) ]
            
        
class DNS(Packet):
    name = "DNS"
    fields_desc = [ ShortField("id",0),
                    BitField("qr",0, 1),
                    BitEnumField("opcode", 0, 4, {0:"QUERY",1:"IQUERY",2:"STATUS"}),
                    BitField("aa", 0, 1),
                    BitField("tc", 0, 1),
                    BitField("rd", 0, 1),
                    BitField("ra", 0 ,1),
                    BitField("z", 0, 3),
                    BitEnumField("rcode", 0, 4, {0:"ok", 1:"format-error", 2:"server-failure", 3:"name-error", 4:"not-implemented", 5:"refused"}),
                    DNSRRCountField("qdcount", None, "qd"),
                    DNSRRCountField("ancount", None, "an"),
                    DNSRRCountField("nscount", None, "ns"),
                    DNSRRCountField("arcount", None, "ar"),
                    DNSQRField("qd", "qdcount"),
                    DNSRRField("an", "ancount"),
                    DNSRRField("ns", "nscount"),
                    DNSRRField("ar", "arcount",0) ]
    def answers(self, other):
        return (isinstance(other, DNS)
                and self.id == other.id
                and self.qr == 1
                and other.qr == 0)
        
    def mysummary(self):
        type = ["Qry","Ans"][self.qr]
        name = ""
        if self.qr:
            type = "Ans"
            if self.ancount > 0 and isinstance(self.an, DNSRR):
                name = ' "%s"' % self.an.rdata
        else:
            type = "Qry"
            if self.qdcount > 0 and isinstance(self.qd, DNSQR):
                name = ' "%s"' % self.qd.qname
        return 'DNS %s%s ' % (type, name)

dnstypes = { 0:"ANY", 255:"ALL",
             1:"A", 2:"NS", 3:"MD", 4:"MD", 5:"CNAME", 6:"SOA", 7: "MB", 8:"MG",
             9:"MR",10:"NULL",11:"WKS",12:"PTR",13:"HINFO",14:"MINFO",15:"MX",16:"TXT",
             17:"RP",18:"AFSDB",28:"AAAA", 33:"SRV",38:"A6",39:"DNAME"}

dnsqtypes = {251:"IXFR",252:"AXFR",253:"MAILB",254:"MAILA",255:"ALL"}
dnsqtypes.update(dnstypes)
dnsclasses =  {1: 'IN',  2: 'CS',  3: 'CH',  4: 'HS',  255: 'ANY'}


class DNSQR(Packet):
    name = "DNS Question Record"
    show_indent=0
    fields_desc = [ DNSStrField("qname",""),
                    ShortEnumField("qtype", 1, dnsqtypes),
                    ShortEnumField("qclass", 1, dnsclasses) ]
                    
                    

class DNSRR(Packet):
    name = "DNS Resource Record"
    show_indent=0
    fields_desc = [ DNSStrField("rrname",""),
                    ShortEnumField("type", 1, dnstypes),
                    ShortEnumField("rclass", 1, dnsclasses),
                    IntField("ttl", 0),
                    RDLenField("rdlen"),
                    RDataField("rdata", "", "rdlen") ]

dhcpmagic="c\x82Sc"


class BOOTP(Packet):
    name = "BOOTP"
    fields_desc = [ ByteEnumField("op",1, {1:"BOOTREQUEST", 2:"BOOTREPLY"}),
                    ByteField("htype",1),
                    ByteField("hlen",6),
                    ByteField("hops",0),
                    IntField("xid",0),
                    ShortField("secs",0),
                    FlagsField("flags", 0, 16, "???????????????B"),
                    IPField("ciaddr","0.0.0.0"),
                    IPField("yiaddr","0.0.0.0"),
                    IPField("siaddr","0.0.0.0"),
                    IPField("giaddr","0.0.0.0"),
                    Field("chaddr","", "16s"),
                    Field("sname","","64s"),
                    Field("file","","128s"),
                    StrField("options","") ]
    def guess_payload_class(self, payload):
        if self.options[:len(dhcpmagic)] == dhcpmagic:
            return DHCP
        else:
            return Packet.guess_payload_class(self, payload)
    def extract_padding(self,s):
        if self.options[:len(dhcpmagic)] == dhcpmagic:
            # set BOOTP options to DHCP magic cookie and make rest a payload of DHCP options
            payload = self.options[len(dhcpmagic):]
            self.options = self.options[:len(dhcpmagic)]
            return payload, None
        else:
            return "", None
    def hashret(self):
        return struct.pack("L", self.xid)
    def answers(self, other):
        if not isinstance(other, BOOTP):
            return 0
        return self.xid == other.xid



#DHCP_UNKNOWN, DHCP_IP, DHCP_IPLIST, DHCP_TYPE \
#= range(4)
#

DHCPTypes = {
                1: "discover",
                2: "offer",
                3: "request",
                4: "decline",
                5: "ack",
                6: "nak",
                7: "release",
                8: "inform",
                9: "force_renew",
                10:"lease_query",
                11:"lease_unassigned",
                12:"lease_unknown",
                13:"lease_active",
                }

DHCPOptions = {
    0: "pad",
    1: IPField("subnet_mask", "0.0.0.0"),
    2: "time_zone",
    3: IPField("router","0.0.0.0"),
    4: IPField("time_server","0.0.0.0"),
    5: IPField("IEN_name_server","0.0.0.0"),
    6: IPField("name_server","0.0.0.0"),
    7: IPField("log_server","0.0.0.0"),
    8: IPField("cookie_server","0.0.0.0"),
    9: IPField("lpr_server","0.0.0.0"),
    12: "hostname",
    14: "dump_path",
    15: "domain",
    17: "root_disk_path",
    22: "max_dgram_reass_size",
    23: "default_ttl",
    24: "pmtu_timeout",
    28: IPField("broadcast_address","0.0.0.0"),
    35: "arp_cache_timeout",
    36: "ether_or_dot3",
    37: "tcp_ttl",
    38: "tcp_keepalive_interval",
    39: "tcp_keepalive_garbage",
    40: "NIS_domain",
    41: IPField("NIS_server","0.0.0.0"),
    42: IPField("NTP_server","0.0.0.0"),
    43: "vendor_specific",
    44: IPField("NetBIOS_server","0.0.0.0"),
    45: IPField("NetBIOS_dist_server","0.0.0.0"),
    50: IPField("requested_addr","0.0.0.0"),
    51: IntField("lease_time", 43200),
    54: IPField("server_id","0.0.0.0"),
    55: "param_req_list",
    57: ShortField("max_dhcp_size", 1500),
    58: IntField("renewal_time", 21600),
    59: IntField("rebinding_time", 37800),
    60: "vendor_class_id",
    61: "client_id",
    
    64: "NISplus_domain",
    65: IPField("NISplus_server","0.0.0.0"),
    69: IPField("SMTP_server","0.0.0.0"),
    70: IPField("POP3_server","0.0.0.0"),
    71: IPField("NNTP_server","0.0.0.0"),
    72: IPField("WWW_server","0.0.0.0"),
    73: IPField("Finger_server","0.0.0.0"),
    74: IPField("IRC_server","0.0.0.0"),
    75: IPField("StreetTalk_server","0.0.0.0"),
    76: "StreetTalk_Dir_Assistance",
    82: "relay_agent_Information",
    53: ByteEnumField("message-type", 1, DHCPTypes),
    #             55: DHCPRequestListField("request-list"),
    255: "end"
    }

DHCPRevOptions = {}

for k,v in DHCPOptions.iteritems():
    if type(v) is str:
        n = v
        v = None
    else:
        n = str(v)
    DHCPRevOptions[n] = (k,v)
del(n)
del(v)
del(k)
    
    



class DHCPOptionsField(StrField):
    islist=1
    def i2repr(self,pkt,x):
        s = []
        for v in x:
            if type(v) is tuple and len(v) == 2:
                if  DHCPRevOptions.has_key(v[0]) and isinstance(DHCPRevOptions[v[0]][1],Field):
                    f = DHCPRevOptions[v[0]][1]
                    vv = f.i2repr(pkt,v[1])
                else:
                    vv = repr(v[1])
                s.append("%s=%s" % (v[0],vv))
            else:
                s.append(str(v))
        return "[%s]" % (" ".join(s))
        
    def getfield(self, pkt, s):
        return "", self.m2i(pkt, s)
    def m2i(self, pkt, x):
        opt = []
        while x:
            o = ord(x[0])
            if o == 255:
                opt.append("end")
                x = x[1:]
                continue
            if o == 0:
                opt.append("pad")
                x = x[1:]
                continue
            if DHCPOptions.has_key(o):
                f = DHCPOptions[o]

                if isinstance(f, str):
                    olen = ord(x[1])
                    opt.append( (f,x[2:olen+2]) )
                    x = x[olen+2:]
                else:
                    olen = ord(x[1])
                    left, val = f.getfield(pkt,x[2:olen+2])
#                    val = f.m2i(pkt,val)
#                    if left:
#                        print "m2i data left left=%s" % left
                    opt.append((f.name, val))
                    x = x[olen+2:]
            else:
                olen = ord(x[1])
                opt.append((o, x[2:olen+2]))
                x = x[olen+2:]
        return opt
    def i2m(self, pkt, x):
        #print "i2m x=%s" % x
        s = ""
        for o in x:
            if type(o) is tuple and len(o) == 2:
                name, val = o

                if isinstance(name, int):
                    onum, oval = name, val
                elif DHCPRevOptions.has_key(name):
                    onum, f = DHCPRevOptions[name]
                    if  f is None:
                        oval = val
                    else:
#                        oval = f.addfield(pkt,"",f.i2m(pkt,f.any2i(pkt,val)))
                        oval = f.addfield(pkt,"",f.any2i(pkt,val))
                        
                else:
                    warning("Unknown field option %s" % name)
                    continue

                s += chr(onum)
                s += chr(len(oval))
                s += oval

            elif (type(o) is str and DHCPRevOptions.has_key(o) and 
                  DHCPRevOptions[o][1] == None):
                s += chr(DHCPRevOptions[o][0])
            elif type(o) is int:
                s += chr(o)
            else:
                warning("Malformed option %s" % o)
        return s


class DHCP(Packet):
    name = "DHCP options"
    fields_desc = [ DHCPOptionsField("options","") ]


class Dot11(Packet):
    name = "802.11"
    fields_desc = [
                    BitField("subtype", 0, 4),
                    BitEnumField("type", 0, 2, ["Management", "Control", "Data", "Reserved"]),
                    BitField("proto", 0, 2),
                    FlagsField("FCfield", 0, 8, ["to-DS", "from-DS", "MF", "retry", "pw-mgt", "MD", "wep", "order"]),
                    ShortField("ID",0),
                    MACField("addr1", ETHER_ANY),
                    Dot11Addr2MACField("addr2", ETHER_ANY),
                    Dot11Addr3MACField("addr3", ETHER_ANY),
                    Dot11SCField("SC", 0),
                    Dot11Addr4MACField("addr4", ETHER_ANY) 
                    ]
    def mysummary(self):
        return self.sprintf("802.11 %Dot11.type% %Dot11.subtype% %Dot11.addr2% > %Dot11.addr1%")
    def guess_payload_class(self, payload):
        if self.FCfield & 0x40:
            return Dot11WEP
        else:
            return Packet.guess_payload_class(self, payload)
    def answers(self, other):
        if isinstance(other,Dot11):
            if self.type == 0: # management
                if self.addr1 != other.addr2: # check resp DA w/ req SA
                    return 0
                if (other.subtype,self.subtype) in [(0,1),(2,3),(4,5)]:
                    return 1
                if self.subtype == other.subtype == 11: # auth
                    return self.payload.answers(other.payload)
            elif self.type == 1: # control
                return 0
            elif self.type == 2: # data
                return self.payload.answers(other.payload)
            elif self.type == 3: # reserved
                return 0
        return 0
    def unwep(self, key=None, warn=1):
        if self.FCfield & 0x40 == 0:
            if warn:
                warning("No WEP to remove")
            return
        if  isinstance(self.payload.payload, NoPayload):
            if key or conf.wepkey:
                self.payload.decrypt(key)
            if isinstance(self.payload.payload, NoPayload):
                if warn:
                    warning("Dot11 can't be decrypted. Check conf.wepkey.")
                return
        self.FCfield &= ~0x40
        self.payload=self.payload.payload


capability_list = [ "res8", "res9", "short-slot", "res11",
                    "res12", "DSSS-OFDM", "res14", "res15",
                   "ESS", "IBSS", "CFP", "CFP-req",
                   "privacy", "short-preamble", "PBCC", "agility"]

reason_code = {0:"reserved",1:"unspec", 2:"auth-expired",
               3:"deauth-ST-leaving",
               4:"inactivity", 5:"AP-full", 6:"class2-from-nonauth",
               7:"class3-from-nonass", 8:"disas-ST-leaving",
               9:"ST-not-auth"}

status_code = {0:"success", 1:"failure", 10:"cannot-support-all-cap",
               11:"inexist-asso", 12:"asso-denied", 13:"algo-unsupported",
               14:"bad-seq-num", 15:"challenge-failure",
               16:"timeout", 17:"AP-full",18:"rate-unsupported" }

class Dot11Beacon(Packet):
    name = "802.11 Beacon"
    fields_desc = [ LELongField("timestamp", 0),
                    LEShortField("beacon_interval", 0x0064),
                    FlagsField("cap", 0, 16, capability_list) ]
    

class Dot11Elt(Packet):
    name = "802.11 Information Element"
    fields_desc = [ ByteEnumField("ID", 0, {0:"SSID", 1:"Rates", 2: "FHset", 3:"DSset", 4:"CFset", 5:"TIM", 6:"IBSSset", 16:"challenge",
                                            42:"ERPinfo", 47:"ERPinfo", 48:"RSNinfo", 50:"ESRates",221:"vendor",68:"reserved"}),
                    FieldLenField("len", None, "info", "B"),
                    StrLenField("info", "", "len") ]
    def mysummary(self):
        if self.ID == 0:
            return "SSID=%s"%repr(self.info),[Dot11]
        else:
            return ""

class Dot11ATIM(Packet):
    name = "802.11 ATIM"

class Dot11Disas(Packet):
    name = "802.11 Disassociation"
    fields_desc = [ LEShortEnumField("reason", 1, reason_code) ]

class Dot11AssoReq(Packet):
    name = "802.11 Association Request"
    fields_desc = [ FlagsField("cap", 0, 16, capability_list),
                    LEShortField("listen_interval", 0x00c8) ]


class Dot11AssoResp(Packet):
    name = "802.11 Association Response"
    fields_desc = [ FlagsField("cap", 0, 16, capability_list),
                    LEShortField("status", 0),
                    LEShortField("AID", 0) ]

class Dot11ReassoReq(Packet):
    name = "802.11 Reassociation Request"
    fields_desc = [ FlagsField("cap", 0, 16, capability_list),
                    MACField("current_AP", ETHER_ANY),
                    LEShortField("listen_interval", 0x00c8) ]


class Dot11ReassoResp(Dot11AssoResp):
    name = "802.11 Reassociation Response"

class Dot11ProbeReq(Packet):
    name = "802.11 Probe Request"
    
class Dot11ProbeResp(Packet):
    name = "802.11 Probe Response"
    fields_desc = [ LELongField("timestamp", 0),
                    LEShortField("beacon_interval", 0x0064),
                    FlagsField("cap", 0, 16, capability_list) ]
    
class Dot11Auth(Packet):
    name = "802.11 Authentication"
    fields_desc = [ LEShortEnumField("algo", 0, ["open", "sharedkey"]),
                    LEShortField("seqnum", 0),
                    LEShortEnumField("status", 0, status_code) ]
    def answers(self, other):
        if self.seqnum == other.seqnum+1:
            return 1
        return 0

class Dot11Deauth(Packet):
    name = "802.11 Deauthentication"
    fields_desc = [ LEShortEnumField("reason", 1, reason_code) ]



class Dot11WEP(Packet):
    name = "802.11 WEP packet"
    fields_desc = [ StrFixedLenField("iv", "\0\0\0", 3),
                    ByteField("keyid", 0),
                    StrField("wepdata",None,remain=4),
                    IntField("icv",None) ]

    def post_dissect(self, s):
#        self.icv, = struct.unpack("!I",self.wepdata[-4:])
#        self.wepdata = self.wepdata[:-4]
        self.decrypt()

    def build_payload(self):
        if self.wepdata is None:
            return Packet.build_payload(self)
        return ""

    def post_build(self, p, pay):
        if self.wepdata is None:
            key = conf.wepkey
            if key:
                if self.icv is None:
                    pay += struct.pack("<I",crc32(pay))
                    icv = ""
                else:
                    icv = p[4:8]
                c = ARC4.new(self.iv+key)
                p = p[:4]+c.encrypt(pay)+icv
            else:
                warning("No WEP key set (conf.wepkey).. strange results expected..")
        return p
            

    def decrypt(self,key=None):
        if key is None:
            key = conf.wepkey
        if key:
            c = ARC4.new(self.iv+key)
            self.add_payload(LLC(c.decrypt(self.wepdata)))
                    


class PrismHeader(Packet):
    """ iwpriv wlan0 monitor 3 """
    name = "Prism header"
    fields_desc = [ LEIntField("msgcode",68),
                    LEIntField("len",144),
                    StrFixedLenField("dev","",16),
                    LEIntField("hosttime_did",0),
                  LEShortField("hosttime_status",0),
                  LEShortField("hosttime_len",0),
                    LEIntField("hosttime",0),
                    LEIntField("mactime_did",0),
                  LEShortField("mactime_status",0),
                  LEShortField("mactime_len",0),
                    LEIntField("mactime",0),
                    LEIntField("channel_did",0),
                  LEShortField("channel_status",0),
                  LEShortField("channel_len",0),
                    LEIntField("channel",0),
                    LEIntField("rssi_did",0),
                  LEShortField("rssi_status",0),
                  LEShortField("rssi_len",0),
                    LEIntField("rssi",0),
                    LEIntField("sq_did",0),
                  LEShortField("sq_status",0),
                  LEShortField("sq_len",0),
                    LEIntField("sq",0),
                    LEIntField("signal_did",0),
                  LEShortField("signal_status",0),
                  LEShortField("signal_len",0),
              LESignedIntField("signal",0),
                    LEIntField("noise_did",0),
                  LEShortField("noise_status",0),
                  LEShortField("noise_len",0),
                    LEIntField("noise",0),
                    LEIntField("rate_did",0),
                  LEShortField("rate_status",0),
                  LEShortField("rate_len",0),
                    LEIntField("rate",0),
                    LEIntField("istx_did",0),
                  LEShortField("istx_status",0),
                  LEShortField("istx_len",0),
                    LEIntField("istx",0),
                    LEIntField("frmlen_did",0),
                  LEShortField("frmlen_status",0),
                  LEShortField("frmlen_len",0),
                    LEIntField("frmlen",0),
                    ]



class HSRP(Packet):
    name = "HSRP"
    fields_desc = [
        ByteField("version", 0),
        ByteEnumField("opcode", 0, { 0:"Hello"}),
        ByteEnumField("state", 16, { 16:"Active"}),
        ByteField("hellotime", 3),
        ByteField("holdtime", 10),
        ByteField("priority", 120),
        ByteField("group", 1),
        ByteField("reserved", 0),
        StrFixedLenField("auth","cisco",8),
        IPField("virtualIP","192.168.1.1") ]
        


        
        


class NTP(Packet):
    # RFC 1769
    name = "NTP"
    fields_desc = [ 
         BitEnumField('leap', 0, 2,
                      { 0: 'nowarning',
                        1: 'longminute',
                        2: 'shortminute',
                        3: 'notsync'}),
         BitField('version', 3, 3),
         BitEnumField('mode', 3, 3,
                      { 0: 'reserved',
                        1: 'sym_active',
                        2: 'sym_passive',
                        3: 'client',
                        4: 'server',
                        5: 'broadcast',
                        6: 'control',
                        7: 'private'}),
         BitField('stratum', 2, 8),
         BitField('poll', 0xa, 8),          ### XXX : it's a signed int
         BitField('precision', 0, 8),       ### XXX : it's a signed int
         FloatField('delay', 0, 32),
         FloatField('dispersion', 0, 32),
         IPField('id', "127.0.0.1"),
         TimeStampField('ref', 0, 64),
         TimeStampField('orig', -1, 64),  # -1 means current time
         TimeStampField('recv', 0, 64),
         TimeStampField('sent', -1, 64) 
         ]
    def mysummary(self):
        return self.sprintf("NTP v%ir,NTP.version%, %NTP.mode%")


class GRE(Packet):
    name = "GRE"
    fields_desc = [ BitField("chksumpresent",0,1),
                    BitField("reserved0",0,12),
                    BitField("version",0,3),
                    XShortEnumField("proto", 0x0000, ETHER_TYPES),
                    ConditionalField(XShortField("chksum",None),"chksumpresent",lambda x:x==1),
                    ConditionalField(XShortField("reserved1",None),"chksumpresent",lambda x:x==1),
                    ]
    def post_build(self, p, pay):
        p += pay
        if self.chksumpresent and self.chksum is None:
            c = checksum(p)
            p = p[:4]+chr((c>>8)&0xff)+chr(c&0xff)+p[6:]
        return p
            

class Radius(Packet):
    name = "Radius"
    fields_desc = [ ByteEnumField("code", 1, {1: "Access-Request",
                                              2: "Access-Accept",
                                              3: "Access-Reject",
                                              4: "Accounting-Request",
                                              5: "Accounting-Accept",
                                              6: "Accounting-Status",
                                              7: "Password-Request",
                                              8: "Password-Ack",
                                              9: "Password-Reject",
                                              10: "Accounting-Message",
                                              11: "Access-Challenge",
                                              12: "Status-Server",
                                              13: "Status-Client",
                                              21: "Resource-Free-Request",
                                              22: "Resource-Free-Response",
                                              23: "Resource-Query-Request",
                                              24: "Resource-Query-Response",
                                              25: "Alternate-Resource-Reclaim-Request",
                                              26: "NAS-Reboot-Request",
                                              27: "NAS-Reboot-Response",
                                              29: "Next-Passcode",
                                              30: "New-Pin",
                                              31: "Terminate-Session",
                                              32: "Password-Expired",
                                              33: "Event-Request",
                                              34: "Event-Response",
                                              40: "Disconnect-Request",
                                              41: "Disconnect-ACK",
                                              42: "Disconnect-NAK",
                                              43: "CoA-Request",
                                              44: "CoA-ACK",
                                              45: "CoA-NAK",
                                              50: "IP-Address-Allocate",
                                              51: "IP-Address-Release",
                                              253: "Experimental-use",
                                              254: "Reserved",
                                              255: "Reserved"} ),
                    ByteField("id", 0),
                    ShortField("len", None),
                    StrFixedLenField("authenticator","",16) ]
    def post_build(self, p, pay):
        p += pay
        l = self.len
        if l is None:
            l = len(p)
            p = p[:2]+struct.pack("!H",l)+p[4:]
        return p




class RIP(Packet):
    name = "RIP header"
    fields_desc = [
        ByteEnumField("command",1,{1:"req",2:"resp",3:"traceOn",4:"traceOff",5:"sun",
                                   6:"trigReq",7:"trigResp",8:"trigAck",9:"updateReq",
                                   10:"updateResp",11:"updateAck"}),
        ByteField("version",1),
        ShortField("null",0),
        ]

class RIPEntry(Packet):
    name = "RIP entry"
    fields_desc = [
        ShortEnumField("AF",2,{2:"IP"}),
        ShortField("RouteTag",0),
        IPField("addr","0.0.0.0"),
        IPField("mask","0.0.0.0"),
        IPField("nextHop","0.0.0.0"),
        IntEnumField("metric",1,{16:"Unreach"}),
        ]
        



ISAKMP_payload_type = ["None","SA","Proposal","Transform","KE","ID","CERT","CR","Hash",
                       "SIG","Nonce","Notification","Delete","VendorID"]

ISAKMP_exchange_type = ["None","base","identity prot.",
                        "auth only", "aggressive", "info"]


class ISAKMP_class(Packet):
    def guess_payload_class(self, payload):
        np = self.next_payload
        if np == 0:
            return Raw
        elif np < len(ISAKMP_payload_type):
            pt = ISAKMP_payload_type[np]
            return globals().get("ISAKMP_payload_%s" % pt, ISAKMP_payload)
        else:
            return ISAKMP_payload


class ISAKMP(ISAKMP_class): # rfc2408
    name = "ISAKMP"
    fields_desc = [
        StrFixedLenField("init_cookie","",8),
        StrFixedLenField("resp_cookie","",8),
        ByteEnumField("next_payload",0,ISAKMP_payload_type),
        XByteField("version",0x10),
        ByteEnumField("exch_type",0,ISAKMP_exchange_type),
        FlagsField("flags",0, 8, ["encryption","commit","auth_only","res3","res4","res5","res6","res7"]), # XXX use a Flag field
        IntField("id",0),
        IntField("length",None)
        ]

    def guess_payload_class(self, payload):
        if self.flags & 1:
            return Raw
        return ISAKMP_class.guess_payload_class(self, payload)

    def answers(self, other):
        if isinstance(other, ISAKMP):
            if other.init_cookie == self.init_cookie:
                return 1
        return 0
    def post_build(self, p, pay):
        p += pay
        if self.length is None:
            p = p[:24]+struct.pack("!I",len(p))+p[28:]
        return p
       



class ISAKMP_payload_Transform(ISAKMP_class):
    name = "IKE Transform"
    fields_desc = [
        ByteEnumField("next_payload",None,ISAKMP_payload_type),
        ByteField("res",0),
#        ShortField("len",None),
        ShortField("length",None),
        ByteField("num",None),
        ByteEnumField("id",1,{1:"KEY_IKE"}),
        ShortField("res2",0),
        ISAKMPTransformSetField("transforms",None,"length",shift=8)
#        XIntField("enc",0x80010005L),
#        XIntField("hash",0x80020002L),
#        XIntField("auth",0x80030001L),
#        XIntField("group",0x80040002L),
#        XIntField("life_type",0x800b0001L),
#        XIntField("durationh",0x000c0004L),
#        XIntField("durationl",0x00007080L),
        ]
    def post_build(self, p, pay):
        if self.length is None:
            l = len(p)
            p = p[:2]+chr((l>>8)&0xff)+chr(l&0xff)+p[4:]
        p += pay
        return p
            


        
class ISAKMP_payload_Proposal(ISAKMP_class):
    name = "IKE proposal"
#    ISAKMP_payload_type = 0
    fields_desc = [
        ByteEnumField("next_payload",None,ISAKMP_payload_type),
        ByteField("res",0),
        FieldLenField("length",None,"trans","H"),
        ByteField("proposal",1),
        ByteEnumField("proto",1,{1:"ISAKMP"}),
        FieldLenField("SPIsize",None,"SPI","B"),
        ByteField("trans_nb",None),
        StrLenField("SPI","","SPIsize"),
        PacketLenField("trans",Raw(),ISAKMP_payload_Transform,"length",shift=8),
        ]


class ISAKMP_payload_metaclass(type):
    def __new__(cls, name, bases, dct):
        f = dct["fields_desc"]
        f = [ ByteEnumField("next_payload",None,ISAKMP_payload_type),
              ByteField("res",0),
              ShortField("length",None),
              ] + f
        dct["fields_desc"] = f
        return super(ISAKMP_payload_metaclass, cls).__new__(cls, name, bases, dct)


class ISAKMP_payload(ISAKMP_class):
    name = "ISAKMP payload"
    fields_desc = [
        ByteEnumField("next_payload",None,ISAKMP_payload_type),
        ByteField("res",0),
        FieldLenField("length",None,"load","H"),
        StrLenField("load","","length",shift=4),
        ]


class ISAKMP_payload_VendorID(ISAKMP_class):
    name = "ISAKMP Vendor ID"
    overload_fields = { ISAKMP: { "next_payload":13 }}
    fields_desc = [
        ByteEnumField("next_payload",None,ISAKMP_payload_type),
        ByteField("res",0),
        FieldLenField("length",None,"vendorID","H"),
        StrLenField("vendorID","","length",shift=4),
        ]

class ISAKMP_payload_SA(ISAKMP_class):
    name = "ISAKMP SA"
    overload_fields = { ISAKMP: { "next_payload":1 }}
    fields_desc = [
        ByteEnumField("next_payload",None,ISAKMP_payload_type),
        ByteField("res",0),
        FieldLenField("length",None,"prop","H"),
        IntEnumField("DOI",1,{1:"IPSEC"}),
        IntEnumField("situation",1,{1:"identity"}),
        PacketLenField("prop",Raw(),ISAKMP_payload_Proposal,"length",shift=12),
        ]

class ISAKMP_payload_Nonce(ISAKMP_class):
    name = "ISAKMP Nonce"
    overload_fields = { ISAKMP: { "next_payload":10 }}
    fields_desc = [
        ByteEnumField("next_payload",None,ISAKMP_payload_type),
        ByteField("res",0),
        FieldLenField("length",None,"load","H"),
        StrLenField("load","","length",shift=4),
        ]

class ISAKMP_payload_KE(ISAKMP_class):
    name = "ISAKMP Key Exchange"
    overload_fields = { ISAKMP: { "next_payload":4 }}
    fields_desc = [
        ByteEnumField("next_payload",None,ISAKMP_payload_type),
        ByteField("res",0),
        FieldLenField("length",None,"load","H"),
        StrLenField("load","","length",shift=4),
        ]

class ISAKMP_payload_ID(ISAKMP_class):
    name = "ISAKMP Identification"
    overload_fields = { ISAKMP: { "next_payload":5 }}
    fields_desc = [
        ByteEnumField("next_payload",None,ISAKMP_payload_type),
        ByteField("res",0),
        FieldLenField("length",None,"load","H"),
        ByteEnumField("IDtype",1,{1:"IPv4_addr", 11:"Key"}),
        ByteEnumField("ProtoID",0,{0:"Unused"}),
        ShortEnumField("Port",0,{0:"Unused"}),
#        IPField("IdentData","127.0.0.1"),
        StrLenField("load","","length",shift=8),
        ]



class ISAKMP_payload_Hash(ISAKMP_class):
    name = "ISAKMP Hash"
    overload_fields = { ISAKMP: { "next_payload":8 }}
    fields_desc = [
        ByteEnumField("next_payload",None,ISAKMP_payload_type),
        ByteField("res",0),
        FieldLenField("length",None,"load","H"),
        StrLenField("load","","length",shift=4),
        ]



ISAKMP_payload_type_overload = {}
for i in range(len(ISAKMP_payload_type)):
    name = "ISAKMP_payload_%s" % ISAKMP_payload_type[i]
    if name in globals():
        ISAKMP_payload_type_overload[globals()[name]] = {"next_payload":i}

del(i)
del(name)
ISAKMP_class.overload_fields = ISAKMP_payload_type_overload.copy()


        

# Cisco Skinny protocol

# shamelessly ripped from Ethereal dissector
skinny_messages = { 
# Station -> Callmanager
  0x0000: "KeepAliveMessage",
  0x0001: "RegisterMessage",
  0x0002: "IpPortMessage",
  0x0003: "KeypadButtonMessage",
  0x0004: "EnblocCallMessage",
  0x0005: "StimulusMessage",
  0x0006: "OffHookMessage",
  0x0007: "OnHookMessage",
  0x0008: "HookFlashMessage",
  0x0009: "ForwardStatReqMessage",
  0x000A: "SpeedDialStatReqMessage",
  0x000B: "LineStatReqMessage",
  0x000C: "ConfigStatReqMessage",
  0x000D: "TimeDateReqMessage",
  0x000E: "ButtonTemplateReqMessage",
  0x000F: "VersionReqMessage",
  0x0010: "CapabilitiesResMessage",
  0x0011: "MediaPortListMessage",
  0x0012: "ServerReqMessage",
  0x0020: "AlarmMessage",
  0x0021: "MulticastMediaReceptionAck",
  0x0022: "OpenReceiveChannelAck",
  0x0023: "ConnectionStatisticsRes",
  0x0024: "OffHookWithCgpnMessage",
  0x0025: "SoftKeySetReqMessage",
  0x0026: "SoftKeyEventMessage",
  0x0027: "UnregisterMessage",
  0x0028: "SoftKeyTemplateReqMessage",
  0x0029: "RegisterTokenReq",
  0x002A: "MediaTransmissionFailure",
  0x002B: "HeadsetStatusMessage",
  0x002C: "MediaResourceNotification",
  0x002D: "RegisterAvailableLinesMessage",
  0x002E: "DeviceToUserDataMessage",
  0x002F: "DeviceToUserDataResponseMessage",
  0x0030: "UpdateCapabilitiesMessage",
  0x0031: "OpenMultiMediaReceiveChannelAckMessage",
  0x0032: "ClearConferenceMessage",
  0x0033: "ServiceURLStatReqMessage",
  0x0034: "FeatureStatReqMessage",
  0x0035: "CreateConferenceResMessage",
  0x0036: "DeleteConferenceResMessage",
  0x0037: "ModifyConferenceResMessage",
  0x0038: "AddParticipantResMessage",
  0x0039: "AuditConferenceResMessage",
  0x0040: "AuditParticipantResMessage",
  0x0041: "DeviceToUserDataVersion1Message",
# Callmanager -> Station */
  0x0081: "RegisterAckMessage",
  0x0082: "StartToneMessage",
  0x0083: "StopToneMessage",
  0x0085: "SetRingerMessage",
  0x0086: "SetLampMessage",
  0x0087: "SetHkFDetectMessage",
  0x0088: "SetSpeakerModeMessage",
  0x0089: "SetMicroModeMessage",
  0x008A: "StartMediaTransmission",
  0x008B: "StopMediaTransmission",
  0x008C: "StartMediaReception",
  0x008D: "StopMediaReception",
  0x008F: "CallInfoMessage",
  0x0090: "ForwardStatMessage",
  0x0091: "SpeedDialStatMessage",
  0x0092: "LineStatMessage",
  0x0093: "ConfigStatMessage",
  0x0094: "DefineTimeDate",
  0x0095: "StartSessionTransmission",
  0x0096: "StopSessionTransmission",
  0x0097: "ButtonTemplateMessage",
  0x0098: "VersionMessage",
  0x0099: "DisplayTextMessage",
  0x009A: "ClearDisplay",
  0x009B: "CapabilitiesReqMessage",
  0x009C: "EnunciatorCommandMessage",
  0x009D: "RegisterRejectMessage",
  0x009E: "ServerResMessage",
  0x009F: "Reset",
  0x0100: "KeepAliveAckMessage",
  0x0101: "StartMulticastMediaReception",
  0x0102: "StartMulticastMediaTransmission",
  0x0103: "StopMulticastMediaReception",
  0x0104: "StopMulticastMediaTransmission",
  0x0105: "OpenReceiveChannel",
  0x0106: "CloseReceiveChannel",
  0x0107: "ConnectionStatisticsReq",
  0x0108: "SoftKeyTemplateResMessage",
  0x0109: "SoftKeySetResMessage",
  0x0110: "SelectSoftKeysMessage",
  0x0111: "CallStateMessage",
  0x0112: "DisplayPromptStatusMessage",
  0x0113: "ClearPromptStatusMessage",
  0x0114: "DisplayNotifyMessage",
  0x0115: "ClearNotifyMessage",
  0x0116: "ActivateCallPlaneMessage",
  0x0117: "DeactivateCallPlaneMessage",
  0x0118: "UnregisterAckMessage",
  0x0119: "BackSpaceReqMessage",
  0x011A: "RegisterTokenAck",
  0x011B: "RegisterTokenReject",
  0x0042: "DeviceToUserDataResponseVersion1Message",
  0x011C: "StartMediaFailureDetection",
  0x011D: "DialedNumberMessage",
  0x011E: "UserToDeviceDataMessage",
  0x011F: "FeatureStatMessage",
  0x0120: "DisplayPriNotifyMessage",
  0x0121: "ClearPriNotifyMessage",
  0x0122: "StartAnnouncementMessage",
  0x0123: "StopAnnouncementMessage",
  0x0124: "AnnouncementFinishMessage",
  0x0127: "NotifyDtmfToneMessage",
  0x0128: "SendDtmfToneMessage",
  0x0129: "SubscribeDtmfPayloadReqMessage",
  0x012A: "SubscribeDtmfPayloadResMessage",
  0x012B: "SubscribeDtmfPayloadErrMessage",
  0x012C: "UnSubscribeDtmfPayloadReqMessage",
  0x012D: "UnSubscribeDtmfPayloadResMessage",
  0x012E: "UnSubscribeDtmfPayloadErrMessage",
  0x012F: "ServiceURLStatMessage",
  0x0130: "CallSelectStatMessage",
  0x0131: "OpenMultiMediaChannelMessage",
  0x0132: "StartMultiMediaTransmission",
  0x0133: "StopMultiMediaTransmission",
  0x0134: "MiscellaneousCommandMessage",
  0x0135: "FlowControlCommandMessage",
  0x0136: "CloseMultiMediaReceiveChannel",
  0x0137: "CreateConferenceReqMessage",
  0x0138: "DeleteConferenceReqMessage",
  0x0139: "ModifyConferenceReqMessage",
  0x013A: "AddParticipantReqMessage",
  0x013B: "DropParticipantReqMessage",
  0x013C: "AuditConferenceReqMessage",
  0x013D: "AuditParticipantReqMessage",
  0x013F: "UserToDeviceDataVersion1Message",
  }


        
class Skinny(Packet):
    name="Skinny"
    fields_desc = [ LEIntField("len",0),
                    LEIntField("res",0),
                    LEIntEnumField("msg",0,skinny_messages) ]
    


### SEBEK


class SebekHead(Packet):
    name = "Sebek header"
    fields_desc = [ XIntField("magic", 0xd0d0d0),
                    ShortField("version", 1),
                    ShortEnumField("type", 0, {"read":0, "write":1,
                                             "socket":2, "open":3}),
                    IntField("counter", 0),
                    IntField("time_sec", 0),
                    IntField("time_usec", 0) ]
    def mysummary(self):
        return self.sprintf("Sebek Header v%SebekHead.version% %SebekHead.type%")

# we need this because Sebek headers differ between v1 and v3, and
# between v3 type socket and v3 others

class SebekV1(Packet):
    name = "Sebek v1"
    fields_desc = [ IntField("pid", 0),
                    IntField("uid", 0),
                    IntField("fd", 0),
                    StrFixedLenField("command", "", 12),
                    FieldLenField("data_length", None, "data",fmt="I"),
                    StrLenField("data", "", "data_length") ]
    def mysummary(self):
        if isinstance(self.underlayer, SebekHead):
            return self.underlayer.sprintf("Sebek v1 %SebekHead.type% (%SebekV1.command%)")
        else:
            return self.sprintf("Sebek v1 (%SebekV1.command%)")

class SebekV3(Packet):
    name = "Sebek v3"
    fields_desc = [ IntField("parent_pid", 0),
                    IntField("pid", 0),
                    IntField("uid", 0),
                    IntField("fd", 0),
                    IntField("inode", 0),
                    StrFixedLenField("command", "", 12),
                    FieldLenField("data_length", None, "data",fmt="I"),
                    StrLenField("data", "", "data_length") ]
    def mysummary(self):
        if isinstance(self.underlayer, SebekHead):
            return self.underlayer.sprintf("Sebek v%SebekHead.version% %SebekHead.type% (%SebekV3.command%)")
        else:
            return self.sprintf("Sebek v3 (%SebekV3.command%)")

class SebekV2(SebekV3):
    def mysummary(self):
        if isinstance(self.underlayer, SebekHead):
            return self.underlayer.sprintf("Sebek v%SebekHead.version% %SebekHead.type% (%SebekV2.command%)")
        else:
            return self.sprintf("Sebek v2 (%SebekV2.command%)")

class SebekV3Sock(Packet):
    name = "Sebek v2 socket"
    fields_desc = [ IntField("parent_pid", 0),
                    IntField("pid", 0),
                    IntField("uid", 0),
                    IntField("fd", 0),
                    IntField("inode", 0),
                    StrFixedLenField("command", "", 12),
                    IntField("data_length", 15),
                    IPField("dip", "127.0.0.1"),
                    ShortField("dport", 0),
                    IPField("sip", "127.0.0.1"),
                    ShortField("sport", 0),
                    ShortEnumField("call", 0, { "bind":2,
                                                "connect":3, "listen":4,
                                               "accept":5, "sendmsg":16,
                                               "recvmsg":17, "sendto":11,
                                               "recvfrom":12}),
                    ByteEnumField("proto", 0, IP_PROTOS) ]
    def mysummary(self):
        if isinstance(self.underlayer, SebekHead):
            return self.underlayer.sprintf("Sebek v%SebekHead.version% %SebekHead.type% (%SebekV3Sock.command%)")
        else:
            return self.sprintf("Sebek v3 socket (%SebekV3Sock.command%)")

class SebekV2Sock(SebekV3Sock):
    def mysummary(self):
        if isinstance(self.underlayer, SebekHead):
            return self.underlayer.sprintf("Sebek v%SebekHead.version% %SebekHead.type% (%SebekV2Sock.command%)")
        else:
            return self.sprintf("Sebek v2 socket (%SebekV2Sock.command%)")

class MGCP(Packet):
    name = "MGCP"
    longname = "Media Gateway Control Protocol"
    fields_desc = [ StrStopField("verb","AUEP"," ", -1),
                    StrFixedLenField("sep1"," ",1),
                    StrStopField("transaction_id","1234567"," ", -1),
                    StrFixedLenField("sep2"," ",1),
                    StrStopField("endpoint","dummy@dummy.net"," ", -1),
                    StrFixedLenField("sep3"," ",1),
                    StrStopField("version","MGCP 1.0 NCS 1.0","\x0a", -1),
                    StrFixedLenField("sep4","\x0a",1),
                    ]
                    
    
#class MGCP(Packet):
#    name = "MGCP"
#    longname = "Media Gateway Control Protocol"
#    fields_desc = [ ByteEnumField("type",0, ["request","response","others"]),
#                    ByteField("code0",0),
#                    ByteField("code1",0),
#                    ByteField("code2",0),
#                    ByteField("code3",0),
#                    ByteField("code4",0),
#                    IntField("trasid",0),
#                    IntField("req_time",0),
#                    ByteField("is_duplicate",0),
#                    ByteField("req_available",0) ]
#
class GPRS(Packet):
    name = "GPRSdummy"
    fields_desc = [
        StrStopField("dummy","","\x65\x00\x00",1)
        ]


class HCI_Hdr(Packet):
    name = "HCI header"
    fields_desc = [ ByteEnumField("type",2,{1:"command",2:"ACLdata",3:"SCOdata",4:"event",5:"vendor"}),]

    def mysummary(self):
        return self.sprintf("HCI %type%")

class HCI_ACL_Hdr(Packet):
    name = "HCI ACL header"
    fields_desc = [ ByteField("handle",0), # Actually, handle is 12 bits and flags is 4.
                    ByteField("flags",0),  # I wait to write a LEBitField
                    LEShortField("len",None), ]
    def post_build(self, p, pay):
        p += pay
        if self.len is None:
            l = len(p)-4
            p = p[:2]+chr(l&0xff)+chr((l>>8)&0xff)+p[4:]
        return p
                    

class L2CAP_Hdr(Packet):
    name = "L2CAP header"
    fields_desc = [ LEShortField("len",None),
                    LEShortEnumField("cid",0,{1:"control"}),]
    
    def post_build(self, p, pay):
        p += pay
        if self.len is None:
            l = len(p)-4
            p = p[:2]+chr(l&0xff)+chr((l>>8)&0xff)+p[4:]
        return p
                    
                

class L2CAP_CmdHdr(Packet):
    name = "L2CAP command header"
    fields_desc = [
        ByteEnumField("code",8,{1:"rej",2:"conn_req",3:"conn_resp",
                                4:"conf_req",5:"conf_resp",6:"disconn_req",
                                7:"disconn_resp",8:"echo_req",9:"echo_resp",
                                10:"info_req",11:"info_resp"}),
        ByteField("id",0),
        LEShortField("len",None) ]
    def post_build(self, p, pay):
        p += pay
        if self.len is None:
            l = len(p)-4
            p = p[:2]+chr(l&0xff)+chr((l>>8)&0xff)+p[4:]
        return p
    def answers(self, other):
        if other.id == self.id:
            if self.code == 1:
                return 1
            if other.code in [2,4,6,8,10] and self.code == other.code+1:
                if other.code == 8:
                    return 1
                return self.payload.answers(other.payload)
        return 0

class L2CAP_ConnReq(Packet):
    name = "L2CAP Conn Req"
    fields_desc = [ LEShortEnumField("psm",0,{1:"SDP",3:"RFCOMM",5:"telephony control"}),
                    LEShortField("scid",0),
                    ]

class L2CAP_ConnResp(Packet):
    name = "L2CAP Conn Resp"
    fields_desc = [ LEShortField("dcid",0),
                    LEShortField("scid",0),
                    LEShortEnumField("result",0,["no_info","authen_pend","author_pend"]),
                    LEShortEnumField("status",0,["success","pend","bad_psm",
                                               "cr_sec_block","cr_no_mem"]),
                    ]
    def answers(self, other):
        return self.scid == other.scid

class L2CAP_CmdRej(Packet):
    name = "L2CAP Command Rej"
    fields_desc = [ LEShortField("reason",0),
                    ]
    

class L2CAP_ConfReq(Packet):
    name = "L2CAP Conf Req"
    fields_desc = [ LEShortField("dcid",0),
                    LEShortField("flags",0),
                    ]

class L2CAP_ConfResp(Packet):
    name = "L2CAP Conf Resp"
    fields_desc = [ LEShortField("scid",0),
                    LEShortField("flags",0),
                    LEShortEnumField("result",0,["success","unaccept","reject","unknown"]),
                    ]
    def answers(self, other):
        return self.scid == other.scid


class L2CAP_DisconnReq(Packet):
    name = "L2CAP Disconn Req"
    fields_desc = [ LEShortField("dcid",0),
                    LEShortField("scid",0), ]

class L2CAP_DisconnResp(Packet):
    name = "L2CAP Disconn Resp"
    fields_desc = [ LEShortField("dcid",0),
                    LEShortField("scid",0), ]
    def answers(self, other):
        return self.scid == other.scid

    

class L2CAP_InfoReq(Packet):
    name = "L2CAP Info Req"
    fields_desc = [ LEShortEnumField("type",0,{1:"CL_MTU",2:"FEAT_MASK"}),
                    StrField("data","")
                    ]


class L2CAP_InfoResp(Packet):
    name = "L2CAP Info Resp"
    fields_desc = [ LEShortField("type",0),
                    LEShortEnumField("result",0,["success","not_supp"]),
                    StrField("data",""), ]
    def answers(self, other):
        return self.type == other.type




class NetBIOS_DS(Packet):
    name = "NetBIOS datagram service"
    fields_desc = [
        ByteEnumField("type",17, {17:"direct_group"}),
        ByteField("flags",0),
        XShortField("id",0),
        IPField("src","127.0.0.1"),
        ShortField("sport",138),
        ShortField("len",None),
        ShortField("ofs",0),
        NetBIOSNameField("srcname",""),
        NetBIOSNameField("dstname",""),
        ]
    def post_build(self, p, pay):
        p += pay
        if self.len is None:
            l = len(p)-14
            p = p[:10]+struct.pack("!H", l)+p[12:]
        return p
        
#        ShortField("length",0),
#        ShortField("Delimitor",0),
#        ByteField("command",0),
#        ByteField("data1",0),
#        ShortField("data2",0),
#        ShortField("XMIt",0),
#        ShortField("RSPCor",0),
#        StrFixedLenField("dest","",16),
#        StrFixedLenField("source","",16),
#        
#        ]
#

# IR

class IrLAPHead(Packet):
    name = "IrDA Link Access Protocol Header"
    fields_desc = [ XBitField("Address", 0x7f, 7),
                    BitEnumField("Type", 1, 1, {"Response":0,
                                                "Command":1})]

class IrLAPCommand(Packet):
    name = "IrDA Link Access Protocol Command"
    fields_desc = [ XByteField("Control", 0),
                    XByteField("Format identifier", 0),
                    XIntField("Source address", 0),
                    XIntField("Destination address", 0xffffffffL),
                    XByteField("Discovery flags", 0x1),
                    ByteEnumField("Slot number", 255, {"final":255}),
                    XByteField("Version", 0)]


class IrLMP(Packet):
    name = "IrDA Link Management Protocol"
    fields_desc = [ XShortField("Service hints", 0),
                    XByteField("Character set", 0),
                    StrField("Device name", "") ]


#NetBIOS


# Name Query Request
# Node Status Request
class NBNSQueryRequest(Packet):
    name="NBNS query request"
    fields_desc = [ShortField("NAME_TRN_ID",0),
                   ShortField("FLAGS", 0x0110),
                   ShortField("QDCOUNT",1),
                   ShortField("ANCOUNT",0),
                   ShortField("NSCOUNT",0),
                   ShortField("ARCOUNT",0),
                   NetBIOSNameField("QUESTION_NAME","windows"),
                   ShortEnumField("SUFFIX",0x4141,{0x4141:"workstation",0x4141+0x03:"messenger service",0x4141+0x200:"file server service",0x4141+0x10b:"domain master browser",0x4141+0x10c:"domain controller", 0x4141+0x10e:"browser election service"}),
                   ByteField("NULL",0),
                   ShortEnumField("QUESTION_TYPE",0x20, {0x20:"NB",0x21:"NBSTAT"}),
                   ShortEnumField("QUESTION_CLASS",1,{1:"INTERNET"})]

# Name Registration Request
# Name Refresh Request
# Name Release Request or Demand
class NBNSRequest(Packet):
    name="NBNS request"
    fields_desc = [ShortField("NAME_TRN_ID",0),
                   ShortField("FLAGS", 0x2910),
                   ShortField("QDCOUNT",1),
                   ShortField("ANCOUNT",0),
                   ShortField("NSCOUNT",0),
                   ShortField("ARCOUNT",1),
                   NetBIOSNameField("QUESTION_NAME","windows"),
                   ShortEnumField("SUFFIX",0x4141,{0x4141:"workstation",0x4141+0x03:"messenger service",0x4141+0x200:"file server service",0x4141+0x10b:"domain master browser",0x4141+0x10c:"domain controller", 0x4141+0x10e:"browser election service"}),
                   ByteField("NULL",0),
                   ShortEnumField("QUESTION_TYPE",0x20, {0x20:"NB",0x21:"NBSTAT"}),
                   ShortEnumField("QUESTION_CLASS",1,{1:"INTERNET"}),
                   ShortEnumField("RR_NAME",0xC00C,{0xC00C:"Label String Pointer to QUESTION_NAME"}),
                   ShortEnumField("RR_TYPE",0x20, {0x20:"NB",0x21:"NBSTAT"}),
                   ShortEnumField("RR_CLASS",1,{1:"INTERNET"}),
                   IntField("TTL", 0),
                   ShortField("RDLENGTH", 6),
                   BitEnumField("G",0,1,{0:"Unique name",1:"Group name"}),
                   BitEnumField("OWNER NODE TYPE",00,2,{00:"B node",01:"P node",02:"M node",03:"H node"}),
                   BitEnumField("UNUSED",0,13,{0:"Unused"}),
                   IPField("NB_ADDRESS", "127.0.0.1")]

# Name Query Response
# Name Registration Response
class NBNSQueryResponse(Packet):
    name="NBNS query response"
    fields_desc = [ShortField("NAME_TRN_ID",0),
                   ShortField("FLAGS", 0x8500),
                   ShortField("QDCOUNT",0),
                   ShortField("ANCOUNT",1),
                   ShortField("NSCOUNT",0),
                   ShortField("ARCOUNT",0),
                   NetBIOSNameField("RR_NAME","windows"),
                   ShortEnumField("SUFFIX",0x4141,{0x4141:"workstation",0x4141+0x03:"messenger service",0x4141+0x200:"file server service",0x4141+0x10b:"domain master browser",0x4141+0x10c:"domain controller", 0x4141+0x10e:"browser election service"}),
                   ByteField("NULL",0),
                   ShortEnumField("QUESTION_TYPE",0x20, {0x20:"NB",0x21:"NBSTAT"}),
                   ShortEnumField("QUESTION_CLASS",1,{1:"INTERNET"}),
                   IntField("TTL", 0x493e0),
                   ShortField("RDLENGTH", 6),
                   ShortField("NB_FLAGS", 0),
                   IPField("NB_ADDRESS", "127.0.0.1")]

# Name Query Response (negative)
# Name Release Response
class NBNSQueryResponseNegative(Packet):
    name="NBNS query response (negative)"
    fields_desc = [ShortField("NAME_TRN_ID",0), 
                   ShortField("FLAGS", 0x8506),
                   ShortField("QDCOUNT",0),
                   ShortField("ANCOUNT",1),
                   ShortField("NSCOUNT",0),
                   ShortField("ARCOUNT",0),
                   NetBIOSNameField("RR_NAME","windows"),
                   ShortEnumField("SUFFIX",0x4141,{0x4141:"workstation",0x4141+0x03:"messenger service",0x4141+0x200:"file server service",0x4141+0x10b:"domain master browser",0x4141+0x10c:"domain controller", 0x4141+0x10e:"browser election service"}),
                   ByteField("NULL",0),
                   ShortEnumField("RR_TYPE",0x20, {0x20:"NB",0x21:"NBSTAT"}),
                   ShortEnumField("RR_CLASS",1,{1:"INTERNET"}),
                   IntField("TTL",0),
                   ShortField("RDLENGTH",6),
                   BitEnumField("G",0,1,{0:"Unique name",1:"Group name"}),
                   BitEnumField("OWNER NODE TYPE",00,2,{00:"B node",01:"P node",02:"M node",03:"H node"}),
                   BitEnumField("UNUSED",0,13,{0:"Unused"}),
                   IPField("NB_ADDRESS", "127.0.0.1")]
    
# Node Status Response
class NBNSNodeStatusResponse(Packet):
    name="NBNS Node Status Response"
    fields_desc = [ShortField("NAME_TRN_ID",0), 
                   ShortField("FLAGS", 0x8500),
                   ShortField("QDCOUNT",0),
                   ShortField("ANCOUNT",1),
                   ShortField("NSCOUNT",0),
                   ShortField("ARCOUNT",0),
                   NetBIOSNameField("RR_NAME","windows"),
                   ShortEnumField("SUFFIX",0x4141,{0x4141:"workstation",0x4141+0x03:"messenger service",0x4141+0x200:"file server service",0x4141+0x10b:"domain master browser",0x4141+0x10c:"domain controller", 0x4141+0x10e:"browser election service"}),
                   ByteField("NULL",0),
                   ShortEnumField("RR_TYPE",0x21, {0x20:"NB",0x21:"NBSTAT"}),
                   ShortEnumField("RR_CLASS",1,{1:"INTERNET"}),
                   IntField("TTL",0),
                   ShortField("RDLENGTH",83),
                   ByteField("NUM_NAMES",1)]

# Service for Node Status Response
class NBNSNodeStatusResponseService(Packet):
    name="NBNS Node Status Response Service"
    fields_desc = [StrFixedLenField("NETBIOS_NAME","WINDOWS         ",15),
                   ByteEnumField("SUFFIX",0,{0:"workstation",0x03:"messenger service",0x20:"file server service",0x1b:"domain master browser",0x1c:"domain controller", 0x1e:"browser election service"}),
                   ByteField("NAME_FLAGS",0x4),
                   ByteEnumField("UNUSED",0,{0:"unused"})]

# End of Node Status Response packet
class NBNSNodeStatusResponseEnd(Packet):
    name="NBNS Node Status Response"
    fields_desc = [SourceMACField("MAC_ADDRESS"),
                   BitField("STATISTICS",0,57*8)]

# Wait for Acknowledgement Response
class NBNSWackResponse(Packet):
    name="NBNS Wait for Acknowledgement Response"
    fields_desc = [ShortField("NAME_TRN_ID",0),
                   ShortField("FLAGS", 0xBC07),
                   ShortField("QDCOUNT",0),
                   ShortField("ANCOUNT",1),
                   ShortField("NSCOUNT",0),
                   ShortField("ARCOUNT",0),
                   NetBIOSNameField("RR_NAME","windows"),
                   ShortEnumField("SUFFIX",0x4141,{0x4141:"workstation",0x4141+0x03:"messenger service",0x4141+0x200:"file server service",0x4141+0x10b:"domain master browser",0x4141+0x10c:"domain controller", 0x4141+0x10e:"browser election service"}),
                   ByteField("NULL",0),
                   ShortEnumField("RR_TYPE",0x20, {0x20:"NB",0x21:"NBSTAT"}),
                   ShortEnumField("RR_CLASS",1,{1:"INTERNET"}),
                   IntField("TTL", 2),
                   ShortField("RDLENGTH",2),
                   BitField("RDATA",10512,16)] #10512=0010100100010000

class NBTDatagram(Packet):
    name="NBT Datagram Packet"
    fields_desc= [ByteField("Type", 0x10),
                  ByteField("Flags", 0x02),
                  ShortField("ID", 0),
                  IPField("SourceIP", "127.0.0.1"),
                  ShortField("SourcePort", 138),
                  ShortField("Length", 272),
                  ShortField("Offset", 0),
                  NetBIOSNameField("SourceName","windows"),
                  ShortEnumField("SUFFIX1",0x4141,{0x4141:"workstation",0x4141+0x03:"messenger service",0x4141+0x200:"file server service",0x4141+0x10b:"domain master browser",0x4141+0x10c:"domain controller", 0x4141+0x10e:"browser election service"}),
                  ByteField("NULL",0),
                  NetBIOSNameField("DestinationName","windows"),
                  ShortEnumField("SUFFIX2",0x4141,{0x4141:"workstation",0x4141+0x03:"messenger service",0x4141+0x200:"file server service",0x4141+0x10b:"domain master browser",0x4141+0x10c:"domain controller", 0x4141+0x10e:"browser election service"}),
                  ByteField("NULL",0)]
    

class NBTSession(Packet):
    name="NBT Session Packet"
    fields_desc= [ByteEnumField("TYPE",0,{0x00:"Session Message",0x81:"Session Request",0x82:"Positive Session Response",0x83:"Negative Session Response",0x84:"Retarget Session Response",0x85:"Session Keepalive"}),
                  BitField("RESERVED",0x00,7),
                  BitField("LENGTH",0,17)]


# SMB NetLogon Response Header
class SMBNetlogon_Protocol_Response_Header(Packet):
    name="SMBNetlogon Protocol Response Header"
    fields_desc = [StrFixedLenField("Start","\xffSMB",4),
                   ByteEnumField("Command",0x25,{0x25:"Trans"}),
                   ByteField("Error_Class",0x02),
                   ByteField("Reserved",0),
                   LEShortField("Error_code",4),
                   ByteField("Flags",0),
                   LEShortField("Flags2",0x0000),
                   LEShortField("PIDHigh",0x0000),
                   LELongField("Signature",0x0),
                   LEShortField("Unused",0x0),
                   LEShortField("TID",0),
                   LEShortField("PID",0),
                   LEShortField("UID",0),
                   LEShortField("MID",0),
                   ByteField("WordCount",17),
                   LEShortField("TotalParamCount",0),
                   LEShortField("TotalDataCount",112),
                   LEShortField("MaxParamCount",0),
                   LEShortField("MaxDataCount",0),
                   ByteField("MaxSetupCount",0),
                   ByteField("unused2",0),
                   LEShortField("Flags3",0),
                   ByteField("TimeOut1",0xe8),
                   ByteField("TimeOut2",0x03),
                   LEShortField("unused3",0),
                   LEShortField("unused4",0),
                   LEShortField("ParamCount2",0),
                   LEShortField("ParamOffset",0),
                   LEShortField("DataCount",112),
                   LEShortField("DataOffset",92),
                   ByteField("SetupCount", 3),
                   ByteField("unused5", 0)]

# SMB MailSlot Protocol
class SMBMailSlot(Packet):
    name = "SMB Mail Slot Protocol"
    fields_desc = [LEShortField("opcode", 1),
                   LEShortField("priority", 1),
                   LEShortField("class", 2),
                   LEShortField("size", 135),
                   StrNullField("name","\MAILSLOT\NET\GETDC660")]

# SMB NetLogon Protocol Response Tail SAM
class SMBNetlogon_Protocol_Response_Tail_SAM(Packet):
    name = "SMB Netlogon Protocol Response Tail SAM"
    fields_desc = [ByteEnumField("Command", 0x17, {0x12:"SAM logon request", 0x17:"SAM Active directory Response"}),
                   ByteField("unused", 0),
                   ShortField("Data1", 0),
                   ShortField("Data2", 0xfd01),
                   ShortField("Data3", 0),
                   ShortField("Data4", 0xacde),
                   ShortField("Data5", 0x0fe5),
                   ShortField("Data6", 0xd10a),
                   ShortField("Data7", 0x374c),
                   ShortField("Data8", 0x83e2),
                   ShortField("Data9", 0x7dd9),
                   ShortField("Data10", 0x3a16),
                   ShortField("Data11", 0x73ff),
                   ByteField("Data12", 0x04),
                   StrFixedLenField("Data13", "rmff", 4),
                   ByteField("Data14", 0x0),
                   ShortField("Data16", 0xc018),
                   ByteField("Data18", 0x0a),
                   StrFixedLenField("Data20", "rmff-win2k", 10),
                   ByteField("Data21", 0xc0),
                   ShortField("Data22", 0x18c0),
                   ShortField("Data23", 0x180a),
                   StrFixedLenField("Data24", "RMFF-WIN2K", 10),
                   ShortField("Data25", 0),
                   ByteField("Data26", 0x17),
                   StrFixedLenField("Data27", "Default-First-Site-Name", 23),
                   ShortField("Data28", 0x00c0),
                   ShortField("Data29", 0x3c10),
                   ShortField("Data30", 0x00c0),
                   ShortField("Data31", 0x0200),
                   ShortField("Data32", 0x0),
                   ShortField("Data33", 0xac14),
                   ShortField("Data34", 0x0064),
                   ShortField("Data35", 0x0),
                   ShortField("Data36", 0x0),
                   ShortField("Data37", 0x0),
                   ShortField("Data38", 0x0),
                   ShortField("Data39", 0x0d00),
                   ShortField("Data40", 0x0),
                   ShortField("Data41", 0xffff)]                   

# SMB NetLogon Protocol Response Tail LM2.0
class SMBNetlogon_Protocol_Response_Tail_LM20(Packet):
    name = "SMB Netlogon Protocol Response Tail LM20"
    fields_desc = [ByteEnumField("Command",0x06,{0x06:"LM 2.0 Response to logon request"}),
                   ByteField("unused", 0),
                   StrFixedLenField("DblSlash", "\\\\", 2),
                   StrNullField("ServerName","WIN"),
                   LEShortField("LM20Token", 0xffff)]

# SMBNegociate Protocol Request Header
class SMBNegociate_Protocol_Request_Header(Packet):
    name="SMBNegociate Protocol Request Header"
    fields_desc = [StrFixedLenField("Start","\xffSMB",4),
                   ByteEnumField("Command",0x72,{0x72:"SMB_COM_NEGOTIATE"}),
                   ByteField("Error_Class",0),
                   ByteField("Reserved",0),
                   LEShortField("Error_code",0),
                   ByteField("Flags",0x18),
                   LEShortField("Flags2",0x0000),
                   LEShortField("PIDHigh",0x0000),
                   LELongField("Signature",0x0),
                   LEShortField("Unused",0x0),
                   LEShortField("TID",0),
                   LEShortField("PID",1),
                   LEShortField("UID",0),
                   LEShortField("MID",2),
                   ByteField("WordCount",0),
                   LEShortField("ByteCount",12)]

# SMB Negociate Protocol Request Tail
class SMBNegociate_Protocol_Request_Tail(Packet):
    name="SMB Negociate Protocol Request Tail"
    fields_desc=[ByteField("BufferFormat",0x02),
                 StrNullField("BufferData","NT LM 0.12")]

# SMBNegociate Protocol Response Advanced Security
class SMBNegociate_Protocol_Response_Advanced_Security(Packet):
    name="SMBNegociate Protocol Response Advanced Security"
    fields_desc = [StrFixedLenField("Start","\xffSMB",4),
                   ByteEnumField("Command",0x72,{0x72:"SMB_COM_NEGOTIATE"}),
                   ByteField("Error_Class",0),
                   ByteField("Reserved",0),
                   LEShortField("Error_Code",0),
                   ByteField("Flags",0x98),
                   LEShortField("Flags2",0x0000),
                   LEShortField("PIDHigh",0x0000),
                   LELongField("Signature",0x0),
                   LEShortField("Unused",0x0),
                   LEShortField("TID",0),
                   LEShortField("PID",1),
                   LEShortField("UID",0),
                   LEShortField("MID",2),
                   ByteField("WordCount",17),
                   LEShortField("DialectIndex",7),
                   ByteField("SecurityMode",0x03),
                   LEShortField("MaxMpxCount",50),
                   LEShortField("MaxNumberVC",1),
                   LEIntField("MaxBufferSize",16144),
                   LEIntField("MaxRawSize",65536),
                   LEIntField("SessionKey",0x0000),
                   LEShortField("ServerCapabilities",0xf3f9),
                   BitField("UnixExtensions",0,1),
                   BitField("Reserved2",0,7),
                   BitField("ExtendedSecurity",1,1),
                   BitField("CompBulk",0,2),
                   BitField("Reserved3",0,5),
# There have been 127490112000000000 tenths of micro-seconds between 1st january 1601 and 1st january 2005. 127490112000000000=0x1C4EF94D6228000, so ServerTimeHigh=0xD6228000 and ServerTimeLow=0x1C4EF94.
                   LEIntField("ServerTimeHigh",0xD6228000L),
                   LEIntField("ServerTimeLow",0x1C4EF94),
                   LEShortField("ServerTimeZone",0x3c),
                   ByteField("EncryptionKeyLength",0),
                   LEFieldLenField("ByteCount", None, "SecurityBlob"),
                   BitField("GUID",0,128),
                   StrLenField("SecurityBlob", "", "ByteCount",shift=-16)]

# SMBNegociate Protocol Response No Security
# When using no security, with EncryptionKeyLength=8, you must have an EncryptionKey before the DomainName
class SMBNegociate_Protocol_Response_No_Security(Packet):
    name="SMBNegociate Protocol Response No Security"
    fields_desc = [StrFixedLenField("Start","\xffSMB",4),
                   ByteEnumField("Command",0x72,{0x72:"SMB_COM_NEGOTIATE"}),
                   ByteField("Error_Class",0),
                   ByteField("Reserved",0),
                   LEShortField("Error_Code",0),
                   ByteField("Flags",0x98),
                   LEShortField("Flags2",0x0000),
                   LEShortField("PIDHigh",0x0000),
                   LELongField("Signature",0x0),
                   LEShortField("Unused",0x0),
                   LEShortField("TID",0),
                   LEShortField("PID",1),
                   LEShortField("UID",0),
                   LEShortField("MID",2),
                   ByteField("WordCount",17),
                   LEShortField("DialectIndex",7),
                   ByteField("SecurityMode",0x03),
                   LEShortField("MaxMpxCount",50),
                   LEShortField("MaxNumberVC",1),
                   LEIntField("MaxBufferSize",16144),
                   LEIntField("MaxRawSize",65536),
                   LEIntField("SessionKey",0x0000),
                   LEShortField("ServerCapabilities",0xf3f9),
                   BitField("UnixExtensions",0,1),
                   BitField("Reserved2",0,7),
                   BitField("ExtendedSecurity",0,1),
                   FlagsField("CompBulk",0,2,"CB"),
                   BitField("Reserved3",0,5),
                   # There have been 127490112000000000 tenths of micro-seconds between 1st january 1601 and 1st january 2005. 127490112000000000=0x1C4EF94D6228000, so ServerTimeHigh=0xD6228000 and ServerTimeLow=0x1C4EF94.
                   LEIntField("ServerTimeHigh",0xD6228000L),
                   LEIntField("ServerTimeLow",0x1C4EF94),
                   LEShortField("ServerTimeZone",0x3c),
                   ByteField("EncryptionKeyLength",8),
                   LEShortField("ByteCount",24),
                   BitField("EncryptionKey",0,64),
                   StrNullField("DomainName","WORKGROUP"),
                   StrNullField("ServerName","RMFF1")]
    
# SMBNegociate Protocol Response No Security No Key
class SMBNegociate_Protocol_Response_No_Security_No_Key(Packet):
    namez="SMBNegociate Protocol Response No Security No Key"
    fields_desc = [StrFixedLenField("Start","\xffSMB",4),
                   ByteEnumField("Command",0x72,{0x72:"SMB_COM_NEGOTIATE"}),
                   ByteField("Error_Class",0),
                   ByteField("Reserved",0),
                   LEShortField("Error_Code",0),
                   ByteField("Flags",0x98),
                   LEShortField("Flags2",0x0000),
                   LEShortField("PIDHigh",0x0000),
                   LELongField("Signature",0x0),
                   LEShortField("Unused",0x0),
                   LEShortField("TID",0),
                   LEShortField("PID",1),
                   LEShortField("UID",0),
                   LEShortField("MID",2),
                   ByteField("WordCount",17),
                   LEShortField("DialectIndex",7),
                   ByteField("SecurityMode",0x03),
                   LEShortField("MaxMpxCount",50),
                   LEShortField("MaxNumberVC",1),
                   LEIntField("MaxBufferSize",16144),
                   LEIntField("MaxRawSize",65536),
                   LEIntField("SessionKey",0x0000),
                   LEShortField("ServerCapabilities",0xf3f9),
                   BitField("UnixExtensions",0,1),
                   BitField("Reserved2",0,7),
                   BitField("ExtendedSecurity",0,1),
                   FlagsField("CompBulk",0,2,"CB"),
                   BitField("Reserved3",0,5),
                   # There have been 127490112000000000 tenths of micro-seconds between 1st january 1601 and 1st january 2005. 127490112000000000=0x1C4EF94D6228000, so ServerTimeHigh=0xD6228000 and ServerTimeLow=0x1C4EF94.
                   LEIntField("ServerTimeHigh",0xD6228000L),
                   LEIntField("ServerTimeLow",0x1C4EF94),
                   LEShortField("ServerTimeZone",0x3c),
                   ByteField("EncryptionKeyLength",0),
                   LEShortField("ByteCount",16),
                   StrNullField("DomainName","WORKGROUP"),
                   StrNullField("ServerName","RMFF1")]
    
# Session Setup AndX Request
class SMBSession_Setup_AndX_Request(Packet):
    name="Session Setup AndX Request"
    fields_desc=[StrFixedLenField("Start","\xffSMB",4),
                ByteEnumField("Command",0x73,{0x73:"SMB_COM_SESSION_SETUP_ANDX"}),
                 ByteField("Error_Class",0),
                 ByteField("Reserved",0),
                 LEShortField("Error_Code",0),
                 ByteField("Flags",0x18),
                 LEShortField("Flags2",0x0001),
                 LEShortField("PIDHigh",0x0000),
                 LELongField("Signature",0x0),
                 LEShortField("Unused",0x0),
                 LEShortField("TID",0),
                 LEShortField("PID",1),
                 LEShortField("UID",0),
                 LEShortField("MID",2),
                 ByteField("WordCount",13),
                 ByteEnumField("AndXCommand",0x75,{0x75:"SMB_COM_TREE_CONNECT_ANDX"}),
                 ByteField("Reserved2",0),
                 LEShortField("AndXOffset",96),
                 LEShortField("MaxBufferS",2920),
                 LEShortField("MaxMPXCount",50),
                 LEShortField("VCNumber",0),
                 LEIntField("SessionKey",0),
                 LEFieldLenField("ANSIPasswordLength",None,"ANSIPassword"),
                 LEShortField("UnicodePasswordLength",0),
                 LEIntField("Reserved3",0),
                 LEShortField("ServerCapabilities",0x05),
                 BitField("UnixExtensions",0,1),
                 BitField("Reserved4",0,7),
                 BitField("ExtendedSecurity",0,1),
                 BitField("CompBulk",0,2),
                 BitField("Reserved5",0,5),
                 LEShortField("ByteCount",35),
                 StrLenField("ANSIPassword", "Pass","ANSIPasswordLength"),
                 StrNullField("Account","GUEST"),
                 StrNullField("PrimaryDomain",  ""),
                 StrNullField("NativeOS","Windows 4.0"),
                 StrNullField("NativeLanManager","Windows 4.0"),
                 ByteField("WordCount2",4),
                 ByteEnumField("AndXCommand2",0xFF,{0xFF:"SMB_COM_NONE"}),
                 ByteField("Reserved6",0),
                 LEShortField("AndXOffset2",0),
                 LEShortField("Flags3",0x2),
                 LEShortField("PasswordLength",0x1),
                 LEShortField("ByteCount2",18),
                 ByteField("Password",0),
                 StrNullField("Path","\\\\WIN2K\\IPC$"),
                 StrNullField("Service","IPC")]

# Session Setup AndX Response
class SMBSession_Setup_AndX_Response(Packet):
    name="Session Setup AndX Response"
    fields_desc=[StrFixedLenField("Start","\xffSMB",4),
                 ByteEnumField("Command",0x73,{0x73:"SMB_COM_SESSION_SETUP_ANDX"}),
                 ByteField("Error_Class",0),
                 ByteField("Reserved",0),
                 LEShortField("Error_Code",0),
                 ByteField("Flags",0x90),
                 LEShortField("Flags2",0x1001),
                 LEShortField("PIDHigh",0x0000),
                 LELongField("Signature",0x0),
                 LEShortField("Unused",0x0),
                 LEShortField("TID",0),
                 LEShortField("PID",1),
                 LEShortField("UID",0),
                 LEShortField("MID",2),
                 ByteField("WordCount",3),
                 ByteEnumField("AndXCommand",0x75,{0x75:"SMB_COM_TREE_CONNECT_ANDX"}),
                 ByteField("Reserved2",0),
                 LEShortField("AndXOffset",66),
                 LEShortField("Action",0),
                 LEShortField("ByteCount",25),
                 StrNullField("NativeOS","Windows 4.0"),
                 StrNullField("NativeLanManager","Windows 4.0"),
                 StrNullField("PrimaryDomain",""),
                 ByteField("WordCount2",3),
                 ByteEnumField("AndXCommand2",0xFF,{0xFF:"SMB_COM_NONE"}),
                 ByteField("Reserved3",0),
                 LEShortField("AndXOffset2",80),
                 LEShortField("OptionalSupport",0x01),
                 LEShortField("ByteCount2",5),
                 StrNullField("Service","IPC"),
                 StrNullField("NativeFileSystem","")]

class MobileIP(Packet):
    name = "Mobile IP (RFC3344)"
    fields_desc = [ ByteEnumField("type", 1, {1:"RRQ", 3:"RRP"}) ]

class MobileIPRRQ(Packet):
    name = "Mobile IP Registration Request (RFC3344)"
    fields_desc = [ XByteField("flags", 0),
                    ShortField("lifetime", 180),
                    IPField("homeaddr", "0.0.0.0"),
                    IPField("haaddr", "0.0.0.0"),
                    IPField("coaddr", "0.0.0.0"),
                    Field("id", "", "64s") ]

class MobileIPRRP(Packet):
    name = "Mobile IP Registration Reply (RFC3344)"
    fields_desc = [ ByteField("code", 0),
                    ShortField("lifetime", 180),
                    IPField("homeaddr", "0.0.0.0"),
                    IPField("haaddr", "0.0.0.0"),
                    Field("id", "", "64s") ]

class MobileIPTunnelData(Packet):
    name = "Mobile IP Tunnel Data Message (RFC3519)"
    fields_desc = [ ByteField("nexthdr", 4),
                    ShortField("res", 0) ]


# Cisco Netflow Protocol version 1
class NetflowHeader(Packet):
    name = "Netflow Header"
    fields_desc = [ ShortField("version", 1) ]
    
class NetflowHeaderV1(Packet):
    name = "Netflow Header V1"
    fields_desc = [ ShortField("count", 0),
                    IntField("sysUptime", 0),
                    IntField("unixSecs", 0),
                    IntField("unixNanoSeconds", 0) ]


class NetflowRecordV1(Packet):
    name = "Netflow Record"
    fields_desc = [ IPField("ipsrc", "0.0.0.0"),
                    IPField("ipdst", "0.0.0.0"),
                    IPField("nexthop", "0.0.0.0"),
                    ShortField("inputIfIndex", 0),
                    ShortField("outpuIfIndex", 0),
                    IntField("dpkts", 0),
                    IntField("dbytes", 0),
                    IntField("starttime", 0),
                    IntField("endtime", 0),
                    ShortField("srcport", 0),
                    ShortField("dstport", 0),
                    ShortField("padding", 0),
                    ByteField("proto", 0),
                    ByteField("tos", 0),
                    IntField("padding1", 0),
                    IntField("padding2", 0) ]



#################
## Bind layers ##
#################


def bind_bottom_up(lower, upper, __fval=None, **fval):
    if __fval is not None:
        fval.update(__fval)
    lower.payload_guess = lower.payload_guess[:]
    lower.payload_guess.append((fval, upper))
    

def bind_top_down(lower, upper, __fval=None, **fval):
    if __fval is not None:
        fval.update(__fval)
    upper.overload_fields = upper.overload_fields.copy()
    upper.overload_fields[lower] = fval
    
def bind_layers(lower, upper, __fval=None, **fval):
    if __fval is not None:
        fval.update(__fval)
    bind_top_down(lower, upper, **fval)
    bind_bottom_up(lower, upper, **fval)

def split_bottom_up(lower, upper, __fval=None, **fval):
    if __fval is not None:
        fval.update(__fval)
    def do_filter((f,u),upper=upper,fval=fval):
        if u != upper:
            return True
        for k in fval:
            if k not in f or f[k] != fval[k]:
                return True
        return False
    lower.payload_guess = filter(do_filter, lower.payload_guess)
        
def split_top_down(lower, upper, __fval=None, **fval):
    if __fval is not None:
        fval.update(__fval)
    if lower in upper.overload_fields:
        ofval = upper.overload_fields[lower]
        for k in fval:
            if k not in ofval or ofval[k] != fval[k]:
                return
        upper.overload_fields = upper.overload_fields.copy()
        del(upper.overload_fields[lower])

def split_layers(lower, upper, __fval=None, **fval):
    if __fval is not None:
        fval.update(__fval)
    split_bottom_up(lower, upper, **fval)
    split_top_down(lower, upper, **fval)

layer_bonds = [ ( Dot3,   LLC,      { } ),
                ( GPRS,   IP,       { } ),
                ( PrismHeader, Dot11, { }),
                ( Dot11,  LLC,      { "type" : 2 } ),
                ( PPP,    IP,       { "proto" : 0x0021 } ),
                ( Ether,  LLC,      { "type" : 0x007a } ),
                ( Ether,  Dot1Q,    { "type" : 0x8100 } ),
                ( Ether,  Ether,    { "type" : 0x0001 } ),
                ( Ether,  ARP,      { "type" : 0x0806 } ),
                ( Ether,  IP,       { "type" : 0x0800 } ),
                ( Ether,  EAPOL,    { "type" : 0x888e } ),
                ( Ether,  EAPOL,    { "type" : 0x888e, "dst" : "01:80:c2:00:00:03" } ),
                ( Ether,  PPPoED,   { "type" : 0x8863 } ),
                ( Ether,  PPPoE,    { "type" : 0x8864 } ),
                ( CookedLinux,  LLC,      { "proto" : 0x007a } ),
                ( CookedLinux,  Dot1Q,    { "proto" : 0x8100 } ),
                ( CookedLinux,  Ether,    { "proto" : 0x0001 } ),
                ( CookedLinux,  ARP,      { "proto" : 0x0806 } ),
                ( CookedLinux,  IP,       { "proto" : 0x0800 } ),
                ( CookedLinux,  EAPOL,    { "proto" : 0x888e } ),
                ( CookedLinux,  PPPoED,   { "proto" : 0x8863 } ),
                ( CookedLinux,  PPPoE,    { "proto" : 0x8864 } ),
                ( GRE,    LLC,      { "proto" : 0x007a } ),
                ( GRE,    Dot1Q,    { "proto" : 0x8100 } ),
                ( GRE,    Ether,    { "proto" : 0x0001 } ),
                ( GRE,    ARP,      { "proto" : 0x0806 } ),
                ( GRE,    IP,       { "proto" : 0x0800 } ),
                ( GRE,    EAPOL,    { "proto" : 0x888e } ),
                ( PPPoE,  PPP,      { "code" : 0x00 } ),
                ( EAPOL,  EAP,      { "type" : EAPOL.EAP_PACKET } ),
                ( LLC,    STP,      { "dsap" : 0x42 , "ssap" : 0x42, "ctrl":3 } ),
                ( LLC,    SNAP,     { "dsap" : 0xAA , "ssap" : 0xAA, "ctrl":3 } ),
                ( SNAP,   Dot1Q,    { "code" : 0x8100 } ),
                ( SNAP,   Ether,    { "code" : 0x0001 } ),
                ( SNAP,   ARP,      { "code" : 0x0806 } ),
                ( SNAP,   IP,       { "code" : 0x0800 } ),
                ( SNAP,   EAPOL,    { "code" : 0x888e } ),
                ( SNAP,   STP,      { "code" : 0x010b } ),
                ( IPerror,IPerror,  { "frag" : 0, "proto" : socket.IPPROTO_IPIP } ),
                ( IPerror,ICMPerror,{ "frag" : 0, "proto" : socket.IPPROTO_ICMP } ),
                ( IPerror,TCPerror, { "frag" : 0, "proto" : socket.IPPROTO_TCP  } ),
                ( IPerror,UDPerror, { "frag" : 0, "proto" : socket.IPPROTO_UDP  } ),
                ( IP,     IP,       { "frag" : 0, "proto" : socket.IPPROTO_IPIP } ),
                ( IP,     ICMP,     { "frag" : 0, "proto" : socket.IPPROTO_ICMP } ),
                ( IP,     TCP,      { "frag" : 0, "proto" : socket.IPPROTO_TCP  } ),
                ( IP,     UDP,      { "frag" : 0, "proto" : socket.IPPROTO_UDP  } ),
                ( IP,     GRE,      { "frag" : 0, "proto" : socket.IPPROTO_GRE  } ),
                ( UDP,    MGCP,     { "dport" : 2727 } ),
                ( UDP,    MGCP,     { "sport" : 2727 } ),
                ( UDP,    DNS,      { "dport" : 53 } ),
                ( UDP,    DNS,      { "sport" : 53 } ),
                ( UDP,    ISAKMP,   { "sport" : 500, "dport" : 500 } ),
                ( UDP,    HSRP,     { "sport" : 1985, "dport" : 1985} ),
                ( UDP,    NTP,      { "sport" : 123, "dport" : 123 } ),
                ( UDP,    BOOTP,    { "sport" : 68, "dport" : 67 } ),
                ( UDP,    BOOTP,    { "sport" : 67, "dport" : 68 } ),
                ( BOOTP,  DHCP,     { "options" : dhcpmagic } ),
                ( UDP,    RIP,      { "sport" : 520 } ),
                ( UDP,    RIP,      { "dport" : 520 } ),
                ( RIP,    RIPEntry, { } ),
                ( RIPEntry,RIPEntry,{ } ),
                ( Dot11, Dot11AssoReq,    { "type" : 0, "subtype" : 0 } ),
                ( Dot11, Dot11AssoResp,   { "type" : 0, "subtype" : 1 } ),
                ( Dot11, Dot11ReassoReq,  { "type" : 0, "subtype" : 2 } ),
                ( Dot11, Dot11ReassoResp, { "type" : 0, "subtype" : 3 } ),
                ( Dot11, Dot11ProbeReq,   { "type" : 0, "subtype" : 4 } ),
                ( Dot11, Dot11ProbeResp,  { "type" : 0, "subtype" : 5 } ),
                ( Dot11, Dot11Beacon,     { "type" : 0, "subtype" : 8 } ),
                ( Dot11, Dot11ATIM ,      { "type" : 0, "subtype" : 9 } ),
                ( Dot11, Dot11Disas ,     { "type" : 0, "subtype" : 10 } ),
                ( Dot11, Dot11Auth,       { "type" : 0, "subtype" : 11 } ),
                ( Dot11, Dot11Deauth,     { "type" : 0, "subtype" : 12 } ),
                ( Dot11Beacon, Dot11Elt,     {} ),
                ( Dot11AssoReq, Dot11Elt,    {} ),
                ( Dot11AssoResp, Dot11Elt,   {} ),
                ( Dot11ReassoReq, Dot11Elt,  {} ),
                ( Dot11ReassoResp, Dot11Elt, {} ),
                ( Dot11ProbeReq, Dot11Elt,   {} ),
                ( Dot11ProbeResp, Dot11Elt,  {} ),
                ( Dot11Auth, Dot11Elt,       {} ),
                ( Dot11Elt, Dot11Elt,        {} ),
                ( TCP,      Skinny,          { "dport": 2000 } ),
                ( TCP,      Skinny,          { "sport": 2000 } ),
                ( UDP,      SebekHead,       { "sport" : 1101 } ),
                ( UDP,      SebekHead,       { "dport" : 1101 } ),
                ( UDP,      SebekHead,       { "sport" : 1101,
                                               "dport" : 1101 } ),
                ( SebekHead, SebekV1,        { "version" : 1 } ),
                ( SebekHead, SebekV2Sock,    { "version" : 2,
                                               "type" : 2 } ),
                ( SebekHead, SebekV2,        { "version" : 2 } ),
                ( SebekHead, SebekV3Sock,    { "version" : 3,
                                               "type" : 2 } ),
                ( SebekHead, SebekV3,        { "version" : 3 } ),
                ( CookedLinux,  IrLAPHead,   { "proto" : 0x0017 } ),
                ( IrLAPHead, IrLAPCommand,   { "Type" : 1} ),
                ( IrLAPCommand, IrLMP,       {} ),
                (UDP, NBNSQueryRequest, {"dport" : 137 }),
                (UDP, NBNSRequest, {"dport" : 137 }),
                (UDP, NBNSQueryResponse, {"sport" : 137}),
                (UDP, NBNSQueryResponseNegative, {"sport" : 137}),
                (UDP, NBNSNodeStatusResponse, {"sport" : 137}),
                (NBNSNodeStatusResponse, NBNSNodeStatusResponseService, {}),
                (NBNSNodeStatusResponse, NBNSNodeStatusResponseService, {}),
                (NBNSNodeStatusResponseService, NBNSNodeStatusResponseService, {}),
                (NBNSNodeStatusResponseService, NBNSNodeStatusResponseEnd, {}),
                (UDP, NBNSWackResponse, {"sport" : 137}),
                (UDP,NBTDatagram,{ "dport":138}),
                (TCP,NBTSession,{"dport":139}),
                (NBTSession, SMBNegociate_Protocol_Request_Header,{}),
                (SMBNegociate_Protocol_Request_Header,SMBNegociate_Protocol_Request_Tail,{}),
                (SMBNegociate_Protocol_Request_Tail,SMBNegociate_Protocol_Request_Tail,{}),
                (NBTSession, SMBNegociate_Protocol_Response_Advanced_Security,{"ExtendedSecurity":1}),
                (NBTSession, SMBNegociate_Protocol_Response_No_Security,{"ExtendedSecurity":0,"EncryptionKeyLength":8 }),
                (NBTSession, SMBNegociate_Protocol_Response_No_Security_No_Key,{"ExtendedSecurity":0,"EncryptionKeyLength":0 }),
                (NBTSession, SMBSession_Setup_AndX_Request,{}),
                (NBTSession, SMBSession_Setup_AndX_Response,{}),

                (HCI_Hdr,      HCI_ACL_Hdr,    {"type":2}),
                (HCI_Hdr,      Raw,    {}),
                (HCI_ACL_Hdr,  L2CAP_Hdr, {}),
                (L2CAP_Hdr,    L2CAP_CmdHdr, {"cid":1}),
                (L2CAP_CmdHdr, L2CAP_CmdRej, {"code":1}),
                (L2CAP_CmdHdr, L2CAP_ConnReq, {"code":2}),
                (L2CAP_CmdHdr, L2CAP_ConnResp, {"code":3}),
                (L2CAP_CmdHdr, L2CAP_ConfReq, {"code":4}),
                (L2CAP_CmdHdr, L2CAP_ConfResp, {"code":5}),
                (L2CAP_CmdHdr, L2CAP_DisconnReq, {"code":6}),
                (L2CAP_CmdHdr, L2CAP_DisconnResp, {"code":7}),
                (L2CAP_CmdHdr, L2CAP_InfoReq, {"code":10}),
                (L2CAP_CmdHdr, L2CAP_InfoResp, {"code":11}),
                ( UDP,      MobileIP,    { "sport" : 434 } ),
                ( UDP,      MobileIP,    { "dport" : 434 } ),
                ( MobileIP, MobileIPRRQ, { "type"  : 1 } ),
                ( MobileIP, MobileIPRRP, { "type"  : 3 } ),
                ( MobileIP, MobileIPTunnelData, { "type" : 4 } ),
                ( MobileIPTunnelData, IP, { "nexthdr" : 4 } ),

                ( NetflowHeader, NetflowHeaderV1, { "version" : 1 } ),
                ( NetflowHeaderV1, NetflowRecordV1, {} ),

                ]

for l in layer_bonds:
    bind_layers(*l)
del(l)
                

###################
## Fragmentation ##
###################

def fragment(pkt, fragsize=1480):
    fragsize = (fragsize+7)/8*8
    lst = []
    for p in pkt:
        s = str(p[IP].payload)
        nb = (len(s)+fragsize-1)/fragsize
        for i in range(nb):            
            q = p.copy()
            del(q[IP].payload)
            del(q[IP].chksum)
            del(q[IP].len)
            if i == nb-1:
                q[IP].flags &= ~1
            else:
                q[IP].flags |= 1 
            q[IP].frag = i*fragsize/8
            r = Raw(load=s[i*fragsize:(i+1)*fragsize])
            r.overload_fields = p[IP].payload.overload_fields.copy()
            q.add_payload(r)
            lst.append(q)
    return lst

def overlap_frag(p, overlap, fragsize=8, overlap_fragsize=None):
    if overlap_fragsize is None:
        overlap_fragsize = fragsize
    q = p.copy()
    del(q[IP].payload)
    q[IP].add_payload(overlap)

    qfrag = fragment(q, overlap_fragsize)
    qfrag[-1][IP].flags |= 1
    return qfrag+fragment(p, fragsize)

def defrag(plist):
    """defrag(plist) -> ([not fragmented], [defragmented],
                  [ [bad fragments], [bad fragments], ... ])"""
    frags = {}
    nofrag = PacketList()
    for p in plist:
        ip = p[IP]
        if IP not in p:
            nofrag.append(p)
            continue
        if ip.frag == 0 and ip.flags & 1 == 0:
            nofrag.append(p)
            continue
        uniq = (ip.id,ip.src,ip.dst,ip.proto)
        if uniq in frags:
            frags[uniq].append(p)
        else:
            frags[uniq] = PacketList([p])
    defrag = []
    missfrag = []
    for lst in frags.itervalues():
        lst.sort(lambda x,y:cmp(x.frag, y.frag))
        p = lst[0]
        if p.frag > 0:
            missfrag.append(lst)
            continue
        p = p.copy()
        if Padding in p:
            del(p[Padding].underlayer.payload)
        ip = p[IP]
        if ip.len is None or ip.ihl is None:
            clen = len(ip.payload)
        else:
            clen = ip.len - (ip.ihl<<2)
        txt = Raw()
        for q in lst[1:]:
            if clen != q.frag<<3:
                if clen > q.frag<<3:
                    warning("Fragment overlap (%i > %i) %r || %r ||  %r" % (clen, q.frag<<3, p,txt,q))
                missfrag.append(lst)
                txt = None
                break
            if q[IP].len is None or q[IP].ihl is None:
                clen += len(q[IP].payload)
            else:
                clen += q[IP].len - (q[IP].ihl<<2)
            if Padding in q:
                del(q[Padding].underlayer.payload)
            txt.add_payload(q[IP].payload.copy())
            
        if txt is None:
            continue

        ip.flags &= ~1 # !MF
        del(ip.chksum)
        del(ip.len)
        p = p/txt
        defrag.append(p)
    defrag2=PacketList()
    for p in defrag:
        defrag2.append(p.__class__(str(p)))
    return nofrag,defrag2,missfrag
            
            
        
    


###################
## Super sockets ##
###################

def Ether_Dot3_Dispatcher(pkt=None, **kargs):
    if type(pkt) is str and len(pkt) >= 14 and struct.unpack("!H", pkt[12:14])[0] <= 1500:
        return Dot3(pkt, **kargs)
    return Ether(pkt, **kargs)

# According to libdnet
LLTypes = { ARPHDR_ETHER : Ether_Dot3_Dispatcher,
            ARPHDR_METRICOM : Ether_Dot3_Dispatcher,
            ARPHDR_LOOPBACK : Ether_Dot3_Dispatcher,
            12 : IP,
            101 : IP,
            801 : Dot11,
            802 : PrismHeader,
            105 : Dot11,
            113 : CookedLinux,
            119 : PrismHeader, # for atheros
            144 : CookedLinux, # called LINUX_IRDA, similar to CookedLinux
            783 : IrLAPHead,
            0xB1E70073L : HCI_Hdr, # I invented this one
            }

LLNumTypes = { Ether : ARPHDR_ETHER,
               IP  : 12,
               IP  : 101,
               Dot11  : 801,
               PrismHeader : 802,
               Dot11 : 105,
               CookedLinux : 113,
               CookedLinux : 144,
               IrLAPHead : 783
            }

L3Types = { ETH_P_IP : IP,
            ETH_P_ARP : ARP,
            ETH_P_ALL : IP
            }



class SuperSocket:
    closed=0
    def __init__(self, family=socket.AF_INET,type=socket.SOCK_STREAM, proto=0):
        self.ins = socket.socket(family, type, proto)
        self.outs = self.ins
        self.promisc=None
    def send(self, x):
        return self.outs.send(str(x))
    def recv(self, x):
        return Raw(self.ins.recv(x))
    def fileno(self):
        return self.ins.fileno()
    def close(self):
        if self.closed:
            return
        self.closed=1
        if self.ins != self.outs:
            if self.outs and self.outs.fileno() != -1:
                self.outs.close()
        if self.ins and self.ins.fileno() != -1:
            self.ins.close()
    def bind_in(self, addr):
        self.ins.bind(addr)
    def bind_out(self, addr):
        self.outs.bind(addr)


class L3RawSocket(SuperSocket):
    def __init__(self, type = ETH_P_IP, filter=None, iface=None, promisc=None, nofilter=0):
        self.outs = socket.socket(socket.AF_INET, socket.SOCK_RAW, socket.IPPROTO_RAW)
        self.outs.setsockopt(socket.SOL_IP, socket.IP_HDRINCL, 1)
        self.ins = socket.socket(socket.AF_PACKET, socket.SOCK_RAW, socket.htons(type))
    def recv(self, x):
        return Ether(self.ins.recv(x)).payload
    def send(self, x):
        try:
            self.outs.sendto(str(x),(x.dst,0))
        except socket.error,msg:
            log_runtime.error(msg)
        


class L3PacketSocket(SuperSocket):
    def __init__(self, type = ETH_P_ALL, filter=None, promisc=None, iface=None, nofilter=0):
        self.type = type
        self.ins = socket.socket(socket.AF_PACKET, socket.SOCK_RAW, socket.htons(type))
        self.ins.setsockopt(socket.SOL_SOCKET, socket.SO_RCVBUF, 0)
        if not nofilter:
            if conf.except_filter:
                if filter:
                    filter = "(%s) and not (%s)" % (filter, conf.except_filter)
                else:
                    filter = "not (%s)" % conf.except_filter
            if filter is not None:
                attach_filter(self.ins, filter)
        self.ins.setsockopt(socket.SOL_SOCKET, socket.SO_RCVBUF, 2**30)
        self.outs = socket.socket(socket.AF_PACKET, socket.SOCK_RAW, socket.htons(type))
        self.outs.setsockopt(socket.SOL_SOCKET, socket.SO_SNDBUF, 2**30)
        if promisc is None:
            promisc = conf.promisc
        self.promisc = promisc
        if self.promisc:
            if iface is None:
                self.iff = get_if_list()
            else:
                if iface.__class__ is list:
                    self.iff = iface
                else:
                    self.iff = [iface]
            for i in self.iff:
                set_promisc(self.ins, i)
    def close(self):
        if self.closed:
            return
        self.closed=1
        if self.promisc:
            for i in self.iff:
                set_promisc(self.ins, i, 0)
        SuperSocket.close(self)
    def recv(self, x):
        pkt, sa_ll = self.ins.recvfrom(x)
        if sa_ll[2] == socket.PACKET_OUTGOING:
            return None
        if LLTypes.has_key(sa_ll[3]):
            cls = LLTypes[sa_ll[3]]
            lvl = 2
        elif L3Types.has_key(sa_ll[1]):
            cls = L3Types[sa_ll[1]]
            lvl = 3
        else:
            warning("Unable to guess type (interface=%s protocol=%#x family=%i). Using Ethernet" % (sa_ll[0],sa_ll[1],sa_ll[3]))
            cls = Ether
            lvl = 2

        try:
            pkt = cls(pkt)
        except KeyboardInterrupt:
            raise
        except:
            if conf.debug_dissector:
                raise
            pkt = Raw(pkt)
        if lvl == 2:
            pkt = pkt.payload
        return pkt
    
    def send(self, x):
        if isinstance(x, IPv6):
            iff,a,gw = conf.route6.route(x.dst)
        elif hasattr(x,"dst"):
            iff,a,gw = conf.route.route(x.dst)
        else:
            iff = conf.iface
        sdto = (iff, self.type)
        self.outs.bind(sdto)
        sn = self.outs.getsockname()
        ll = lambda x:x
        if sn[3] in (ARPHDR_PPP,ARPHDR_TUN):
            sdto = (iff, ETH_P_IP)
        if LLTypes.has_key(sn[3]):
            ll = lambda x:LLTypes[sn[3]]()/x
        try:
            self.outs.sendto(str(ll(x)), sdto)
        except socket.error,msg:
            if conf.auto_fragment and msg[0] == 90:
                for p in fragment(x):
                    self.outs.sendto(str(ll(p)), sdto)
            else:
                raise
                    



class L2Socket(SuperSocket):
    def __init__(self, iface = None, type = ETH_P_ALL, filter=None, nofilter=0):
        if iface is None:
            iface = conf.iface
        self.ins = socket.socket(socket.AF_PACKET, socket.SOCK_RAW, socket.htons(type))
        self.ins.setsockopt(socket.SOL_SOCKET, socket.SO_RCVBUF, 0)
        if not nofilter: 
            if conf.except_filter:
                if filter:
                    filter = "(%s) and not (%s)" % (filter, conf.except_filter)
                else:
                    filter = "not (%s)" % conf.except_filter
            if filter is not None:
                attach_filter(self.ins, filter)
        self.ins.bind((iface, type))
        self.ins.setsockopt(socket.SOL_SOCKET, socket.SO_RCVBUF, 2**30)
        self.outs = self.ins
        self.outs.setsockopt(socket.SOL_SOCKET, socket.SO_SNDBUF, 2**30)
        sa_ll = self.outs.getsockname()
        if LLTypes.has_key(sa_ll[3]):
            self.LL = LLTypes[sa_ll[3]]
        elif L3Types.has_key(sa_ll[1]):
            self.LL = L3Types[sa_ll[1]]
        else:
            warning("Unable to guess type (interface=%s protocol=%#x family=%i). Using Ethernet" % (sa_ll[0],sa_ll[1],sa_ll[3]))
            self.LL = Ether
            
    def recv(self, x):
        pkt, sa_ll = self.ins.recvfrom(x)
        if sa_ll[2] == socket.PACKET_OUTGOING:
            return None
        try:
            q = self.LL(pkt)
        except KeyboardInterrupt:
            raise
        except:
            if conf.debug_dissector:
                raise
            q = Raw(pkt)
        return q


class L2ListenSocket(SuperSocket):
    def __init__(self, iface = None, type = ETH_P_ALL, promisc=None, filter=None, nofilter=0):
        self.type = type
        self.outs = None
        self.ins = socket.socket(socket.AF_PACKET, socket.SOCK_RAW, socket.htons(type))
        self.ins.setsockopt(socket.SOL_SOCKET, socket.SO_RCVBUF, 0)
        if iface is not None:
            self.ins.bind((iface, type))
        if not nofilter:
            if conf.except_filter:
                if filter:
                    filter = "(%s) and not (%s)" % (filter, conf.except_filter)
                else:
                    filter = "not (%s)" % conf.except_filter
            if filter is not None:
                attach_filter(self.ins, filter)
        if promisc is None:
            promisc = conf.sniff_promisc
        self.promisc = promisc
        if iface is None:
            self.iff = get_if_list()
        else:
            if iface.__class__ is list:
                self.iff = iface
            else:
                self.iff = [iface]
        if self.promisc:
            for i in self.iff:
                set_promisc(self.ins, i)
        self.ins.setsockopt(socket.SOL_SOCKET, socket.SO_RCVBUF, 2**30)
    def close(self):
        if self.promisc:
            for i in self.iff:
                set_promisc(self.ins, i, 0)
        SuperSocket.close(self)

    def recv(self, x):
        pkt, sa_ll = self.ins.recvfrom(x)
        if LLTypes.has_key(sa_ll[3]):
            cls = LLTypes[sa_ll[3]]
        elif L3Types.has_key(sa_ll[1]):
            cls = L3Types[sa_ll[1]]
        else:
            warning("Unable to guess type (interface=%s protocol=%#x family=%i). Using Ethernet" % (sa_ll[0],sa_ll[1],sa_ll[3]))
            cls = Ether

        try:
            pkt = cls(pkt)
        except KeyboardInterrupt:
            raise
        except:
            if conf.debug_dissector:
                raise
            pkt = Raw(pkt)
        return pkt
    
    def send(self, x):
        raise Scapy_Exception("Can't send anything with L2ListenSocket")



class L3dnetSocket(SuperSocket):
    def __init__(self, type = ETH_P_ALL, filter=None, promisc=None, iface=None, nofilter=0):
        self.iflist = {}
        self.ins = pcap.pcapObject()
        if iface is None:
            iface = conf.iface
        self.iface = iface
        self.ins.open_live(iface, 1600, 0, 100)
        try:
            ioctl(self.ins.fileno(),BIOCIMMEDIATE,struct.pack("I",1))
        except:
            pass
        if nofilter:
            if type != ETH_P_ALL:  # PF_PACKET stuff. Need to emulate this for pcap
                filter = "ether proto %i" % type
            else:
                filter = None
        else:
            if conf.except_filter:
                if filter:
                    filter = "(%s) and not (%s)" % (filter, conf.except_filter)
                else:
                    filter = "not (%s)" % conf.except_filter
            if type != ETH_P_ALL:  # PF_PACKET stuff. Need to emulate this for pcap
                if filter:
                    filter = "(ether proto %i) and (%s)" % (type,filter)
                else:
                    filter = "ether proto %i" % type
        if filter:
            self.ins.setfilter(filter, 0, 0)
    def send(self, x):
        if isinstance(x, IPv6):
            iff,a,gw = conf.route6.route(x.dst)
        elif hasattr(x,"dst"):
            iff,a,gw = conf.route.route(x.dst)
        else:
            iff = conf.iface
        ifs = self.iflist.get(iff)
        if ifs is None:
            self.iflist[iff] = ifs = dnet.eth(iff)
        ifs.send(str(Ether()/x))
    def recv(self,x=MTU):
        ll = self.ins.datalink()
        if LLTypes.has_key(ll):
            cls = LLTypes[ll]
        else:
            warning("Unable to guess datalink type (interface=%s linktype=%i). Using Ethernet" % (self.iface, ll))
            cls = Ether

        pkt = self.ins.next()
        if pkt is not None:
            pkt = pkt[1]
        if pkt is None:
            return

        try:
            pkt = cls(pkt)
        except KeyboardInterrupt:
            raise
        except:
            if conf.debug_dissector:
                raise
            pkt = Raw(pkt)
        return pkt.payload

    def nonblock_recv(self):
        self.ins.setnonblock(1)
        p = self.recv()
        self.ins.setnonblock(0)
        return p

    def close(self):
        if hasattr(self, "ins"):
            del(self.ins)
        if hasattr(self, "outs"):
            del(self.outs)

class L2dnetSocket(SuperSocket):
    def __init__(self, iface = None, type = ETH_P_ALL, filter=None, nofilter=0):
        if iface is None:
            iface = conf.iface
        self.iface = iface
        self.ins = pcap.pcapObject()
        self.ins.open_live(iface, 1600, 0, 100)
        try:
            ioctl(self.ins.fileno(),BIOCIMMEDIATE,struct.pack("I",1))
        except:
            pass
        if nofilter:
            if type != ETH_P_ALL:  # PF_PACKET stuff. Need to emulate this for pcap
                filter = "ether proto %i" % type
            else:
                filter = None
        else:
            if conf.except_filter:
                if filter:
                    filter = "(%s) and not (%s)" % (filter, conf.except_filter)
                else:
                    filter = "not (%s)" % conf.except_filter
            if type != ETH_P_ALL:  # PF_PACKET stuff. Need to emulate this for pcap
                if filter:
                    filter = "(ether proto %i) and (%s)" % (type,filter)
                else:
                    filter = "ether proto %i" % type
        if filter:
            self.ins.setfilter(filter, 0, 0)
        self.outs = dnet.eth(iface)
    def recv(self,x):
        ll = self.ins.datalink()
        if LLTypes.has_key(ll):
            cls = LLTypes[ll]
        else:
            warning("Unable to guess datalink type (interface=%s linktype=%i). Using Ethernet" % (self.iface, ll))
            cls = Ether

        pkt = self.ins.next()
        if pkt is not None:
            pkt = pkt[1]        
        if pkt is None:
            return
        
        try:
            pkt = cls(pkt)
        except KeyboardInterrupt:
            raise
        except:
            if conf.debug_dissector:
                raise
            pkt = Raw(pkt)
        return pkt

    def nonblock_recv(self):
        self.ins.setnonblock(1)
        p = self.recv(MTU)
        self.ins.setnonblock(0)
        return p

    def close(self):
        if hasattr(self, "ins"):
            del(self.ins)
        if hasattr(self, "outs"):
            del(self.outs)
    
    
    


class L2pcapListenSocket(SuperSocket):
    def __init__(self, iface = None, type = ETH_P_ALL, promisc=None, filter=None):
        self.type = type
        self.outs = None
        self.ins = pcap.pcapObject()
        self.iface = iface
        if iface is None:
            iface = conf.iface
        if promisc is None:
            promisc = conf.sniff_promisc
        self.promisc = promisc
        self.ins.open_live(iface, 1600, self.promisc, 100)
        try:
            ioctl(self.ins.fileno(),BIOCIMMEDIATE,struct.pack("I",1))
        except:
            pass
        if type == ETH_P_ALL: # Do not apply any filter if Ethernet type is given
            if conf.except_filter:
                if filter:
                    filter = "(%s) and not (%s)" % (filter, conf.except_filter)
                else:
                    filter = "not (%s)" % conf.except_filter
            if filter:
                self.ins.setfilter(filter, 0, 0)

    def close(self):
        del(self.ins)
        
    def recv(self, x):
        ll = self.ins.datalink()
        if LLTypes.has_key(ll):
            cls = LLTypes[ll]
        else:
            warning("Unable to guess datalink type (interface=%s linktype=%i). Using Ethernet" % (self.iface, ll))
            cls = Ether

        pkt = None
        while pkt is None:
            pkt = self.ins.next()
            if pkt is not None:
                pkt = pkt[1]
        
        try:
            pkt = cls(pkt)
        except KeyboardInterrupt:
            raise
        except:
            if conf.debug_dissector:
                raise
            pkt = Raw(pkt)
        return pkt

    def send(self, x):
        raise Scapy_Exception("Can't send anything with L2pcapListenSocket")


class SimpleSocket(SuperSocket):
    def __init__(self, sock):
        self.ins = sock
        self.outs = sock


class StreamSocket(SimpleSocket):
    def __init__(self, sock, basecls=Raw):
        SimpleSocket.__init__(self, sock)
        self.basecls = basecls
        
    def recv(self, x=MTU):
        pkt = self.ins.recv(x, socket.MSG_PEEK)
        x = len(pkt)
        pkt = self.basecls(pkt)
        pad = pkt[Padding]
        if pad is not None and pad.underlayer is not None:
            del(pad.underlayer.payload)
        while pad is not None and not isinstance(pad, NoPayload):
            x -= len(pad.load)
            pad = pad.payload
        self.ins.recv(x)
        return pkt
        
        
class BluetoothL2CAPSocket(SuperSocket):
    def __init__(self, peer):
        s = socket.socket(socket.AF_BLUETOOTH, socket.SOCK_RAW,
                          socket.BTPROTO_L2CAP)
        s.connect((peer,0))
        
        self.ins = self.outs = s

    def recv(self, x):
        return L2CAP_HdrCmd(self.ins.recv(x))
    

class BluetoothHCISocket(SuperSocket):
    def __init__(self, iface=0x10000, type=None):
        s = socket.socket(socket.AF_BLUETOOTH, socket.SOCK_RAW, socket.BTPROTO_HCI)
        s.setsockopt(socket.SOL_HCI, socket.HCI_DATA_DIR,1)
        s.setsockopt(socket.SOL_HCI, socket.HCI_TIME_STAMP,1)
        s.setsockopt(socket.SOL_HCI, socket.HCI_FILTER, struct.pack("IIIh2x", 0xffffffffL,0xffffffffL,0xffffffffL,0)) #type mask, event mask, event mask, opcode
        s.bind((iface,))
        self.ins = self.outs = s
#        s.connect((peer,0))
        

    def recv(self, x):
        return HCI_Hdr(self.ins.recv(x))
    


####################
## Send / Receive ##
####################




def sndrcv(pks, pkt, timeout = 2, inter = 0, verbose=None, chainCC=0, retry=0, multi=0):
    if not isinstance(pkt, Gen):
        pkt = SetGen(pkt)
        
    if verbose is None:
        verbose = conf.verb
    debug.recv = PacketList([],"Unanswered")
    debug.sent = PacketList([],"Sent")
    debug.match = SndRcvList([])
    nbrecv=0
    ans = []
    # do it here to fix random fields, so that parent and child have the same
    tobesent = [p for p in pkt]
    notans = len(tobesent)

    hsent={}
    for i in tobesent:
        h = i.hashret()
        if h in hsent:
            hsent[h].append(i)
        else:
            hsent[h] = [i]
    if retry < 0:
        retry = -retry
        autostop=retry
    else:
        autostop=0


    while retry >= 0:
        found=0
    
        if timeout < 0:
            timeout = None
            
        rdpipe,wrpipe = os.pipe()
        rdpipe=os.fdopen(rdpipe)
        wrpipe=os.fdopen(wrpipe,"w")
    
        pid = os.fork()
        if pid == 0:
            sys.stdin.close()
            rdpipe.close()
            try:
                i = 0
                if verbose:
                    print "Begin emission:"
                for p in tobesent:
                    pks.send(p)
                    i += 1
                    time.sleep(inter)
                if verbose:
                    print "Finished to send %i packets." % i
            except SystemExit:
                pass
            except KeyboardInterrupt:
                pass
            except:
                log_runtime.exception("--- Error in child %i" % os.getpid())
                log_runtime.info("--- Error in child %i" % os.getpid())
                os._exit(0)
            else:
                cPickle.dump(arp_cache, wrpipe)
                wrpipe.close()
            os._exit(0)
        elif pid < 0:
            log_runtime.error("fork error")
        else:
            wrpipe.close()
            stoptime = 0
            remaintime = None
            inmask = [rdpipe,pks]
            try:
                while 1:
                    if stoptime:
                        remaintime = stoptime-time.time()
                        if remaintime <= 0:
                            break
                    r = None
                    if FREEBSD or DARWIN:
                        inp, out, err = select(inmask,[],[], 0.05)
                        if len(inp) == 0 or pks in inp:
                            r = pks.nonblock_recv()
                    else:
                        inp, out, err = select(inmask,[],[], remaintime)
                        if len(inp) == 0:
                            break
                        if pks in inp:
                            r = pks.recv(MTU)
                    if rdpipe in inp:
                        if timeout:
                            stoptime = time.time()+timeout
                        del(inmask[inmask.index(rdpipe)])
                    if r is None:
                        continue
                    ok = 0
                    h = r.hashret()
                    if h in hsent:
                        hlst = hsent[h]
                        for i in range(len(hlst)):
                            if r.answers(hlst[i]):
                                ans.append((hlst[i],r))
                                if verbose > 1:
                                    os.write(1, "*")
                                ok = 1                                
                                if not multi:
                                    del(hlst[i])
                                    notans -= 1;
                                else:
                                    if not hasattr(hlst[i], '_answered'):
                                        notans -= 1;
                                    hlst[i]._answered = 1;
                                break
                    if notans == 0 and not multi:
                        break
                    if not ok:
                        if verbose > 1:
                            os.write(1, ".")
                        nbrecv += 1
                        if conf.debug_match:
                            debug.recv.append(r)
            except KeyboardInterrupt:
                if chainCC:
                    raise
    
            try:
                ac = cPickle.load(rdpipe)
            except EOFError:
                warning("Child died unexpectedly. Packets may have not been sent")
            else:
                arp_cache.update(ac)
                os.waitpid(pid,0)
    
        remain = reduce(list.__add__, hsent.values(), [])
        if multi:
            remain = filter(lambda p: not hasattr(p, '_answered'), remain);
            
        if autostop and len(remain) > 0 and len(remain) != len(tobesent):
            retry = autostop
            
        tobesent = remain
        if len(tobesent) == 0:
            break
        retry -= 1
        
    if conf.debug_match:
        debug.sent=PacketList(remain[:],"Sent")
        debug.match=SndRcvList(ans[:])

    #clean the ans list to delete the field _answered
    if (multi):
        for s,r in ans:
            if hasattr(s, '_answered'):
                del(s._answered)
    
    if verbose:
        print "\nReceived %i packets, got %i answers, remaining %i packets" % (nbrecv+len(ans), len(ans), notans)
    return SndRcvList(ans),PacketList(remain,"Unanswered"),debug.recv


def __gen_send(s, x, inter=0, loop=0, count=None, verbose=None, *args, **kargs):
    if not isinstance(x, Gen):
        x = SetGen(x)
    if verbose is None:
        verbose = conf.verb
    n = 0
    if count is not None:
        loop = -count
    elif not loop:
        loop=-1
    try:
        while loop:
            for p in x:
                s.send(p)
                n += 1
                if verbose:
                    os.write(1,".")
                time.sleep(inter)
            if loop < 0:
                loop += 1
    except KeyboardInterrupt:
        pass
    s.close()
    if verbose:
        print "\nSent %i packets." % n

def send(x, inter=0, loop=0, count=None, verbose=None, *args, **kargs):
    """Send packets at layer 3
send(packets, [inter=0], [loop=0], [verbose=conf.verb]) -> None"""
    __gen_send(conf.L3socket(*args, **kargs), x, inter=inter, loop=loop, count=count,verbose=verbose)

def sendp(x, inter=0, loop=0, iface=None, iface_hint=None, count=None, verbose=None, *args, **kargs):
    """Send packets at layer 2
send(packets, [inter=0], [loop=0], [verbose=conf.verb]) -> None"""
    if iface is None and iface_hint is not None:
        iface = conf.route.route(iface_hint)[0]
    __gen_send(conf.L2socket(iface=iface, *args, **kargs), x, inter=inter, loop=loop, count=count, verbose=verbose)
    
def sr(x,filter=None, iface=None, nofilter=0, *args,**kargs):
    """Send and receive packets at layer 3
nofilter: put 1 to avoid use of bpf filters
retry:    if positive, how many times to resend unanswered packets
          if negative, how many times to retry when no more packets are answered
timeout:  how much time to wait after the last packet has been sent
verbose:  set verbosity level
multi:    whether to accept multiple answers for the same stimulus
filter:   provide a BPF filter
iface:    listen answers only on the given interface"""
    if not kargs.has_key("timeout"):
        kargs["timeout"] = -1
    s = conf.L3socket(filter=filter, iface=iface, nofilter=nofilter)
    a,b,c=sndrcv(s,x,*args,**kargs)
    s.close()
    return a,b

def sr1(x,filter=None,iface=None, nofilter=0, *args,**kargs):
    """Send packets at layer 3 and return only the first answer
nofilter: put 1 to avoid use of bpf filters
retry:    if positive, how many times to resend unanswered packets
          if negative, how many times to retry when no more packets are answered
timeout:  how much time to wait after the last packet has been sent
verbose:  set verbosity level
multi:    whether to accept multiple answers for the same stimulus
filter:   provide a BPF filter
iface:    listen answers only on the given interface"""
    if not kargs.has_key("timeout"):
        kargs["timeout"] = -1
    s=conf.L3socket(filter=filter, nofilter=nofilter, iface=iface)
    a,b,c=sndrcv(s,x,*args,**kargs)
    s.close()
    if len(a) > 0:
        return a[0][1]
    else:
        return None

def srp(x,iface=None, iface_hint=None, filter=None, nofilter=0, type=ETH_P_ALL, *args,**kargs):
    """Send and receive packets at layer 2
nofilter: put 1 to avoid use of bpf filters
retry:    if positive, how many times to resend unanswered packets
          if negative, how many times to retry when no more packets are answered
timeout:  how much time to wait after the last packet has been sent
verbose:  set verbosity level
multi:    whether to accept multiple answers for the same stimulus
filter:   provide a BPF filter
iface:    work only on the given interface"""
    if not kargs.has_key("timeout"):
        kargs["timeout"] = -1
    if iface is None and iface_hint is not None:
        iface = conf.route.route(iface_hint)[0]
    a,b,c=sndrcv(conf.L2socket(iface=iface, filter=filter, nofilter=nofilter, type=type),x,*args,**kargs)
    return a,b

def srp1(*args,**kargs):
    """Send and receive packets at layer 2 and return only the first answer
nofilter: put 1 to avoid use of bpf filters
retry:    if positive, how many times to resend unanswered packets
          if negative, how many times to retry when no more packets are answered
timeout:  how much time to wait after the last packet has been sent
verbose:  set verbosity level
multi:    whether to accept multiple answers for the same stimulus
filter:   provide a BPF filter
iface:    work only on the given interface"""
    if not kargs.has_key("timeout"):
        kargs["timeout"] = -1
    a,b=srp(*args,**kargs)
    if len(a) > 0:
        return a[0][1]
    else:
        return None

def __sr_loop(srfunc, pkts, prn=lambda x:x[1].summary(), prnfail=lambda x:x.summary(), inter=1, timeout=None, count=None, verbose=0, store=1, *args, **kargs):
    n = 0
    r = 0
    ct = conf.color_theme
    parity = 0
    ans=[]
    unans=[]
    if timeout is None:
        timeout = min(2*inter, 5)
    try:
        while 1:
            parity ^= 1
            col = [ct.even,ct.odd][parity]
            if count is not None:
                if count == 0:
                    break
                count -= 1
            start = time.time()
            print "\rsend...\r",
            res = srfunc(pkts, timeout=timeout, verbose=0, chainCC=1, *args, **kargs)
            n += len(res[0])+len(res[1])
            r += len(res[0])
            if prn and len(res[0]) > 0:
                msg = "RECV %i:" % len(res[0])
                print  "\r"+ct.success(msg),
                for p in res[0]:
                    print col(prn(p))
                    print " "*len(msg),
            if prnfail and len(res[1]) > 0:
                msg = "fail %i:" % len(res[1])
                print "\r"+ct.fail(msg),
                for p in res[1]:
                    print col(prnfail(p))
                    print " "*len(msg),
            if not (prn or prnfail):
                print "recv:%i  fail:%i" % tuple(map(len, res[:2]))
            if store:
                ans += res[0]
                unans += res[1]
            end=time.time()
            if end-start < inter:
                time.sleep(inter+start-end)
    except KeyboardInterrupt:
        pass
 
    if n>0:
        print "%s\nSent %i packets, received %i packets. %3.1f%% hits." % (Color.normal,n,r,100.0*r/n)

    return SndRcvList(ans),PacketList(unans)

def srloop(pkts, *args, **kargs):
    """Send a packet at layer 3 in loop and print the answer each time
srloop(pkts, [prn], [inter], [count], ...) --> None"""
    return __sr_loop(sr, pkts, *args, **kargs)

def srploop(pkts, *args, **kargs):
    """Send a packet at layer 2 in loop and print the answer each time
srloop(pkts, [prn], [inter], [count], ...) --> None"""
    return __sr_loop(srp, pkts, *args, **kargs)


def sndrcvflood(pks, pkt, prn=lambda (s,r):r.summary(), chainCC=0, store=1, unique=0):
    if not isinstance(pkt, Gen):
        pkt = SetGen(pkt)
    tobesent = [p for p in pkt]
    received = SndRcvList()
    seen = {}

    hsent={}
    for i in tobesent:
        h = i.hashret()
        if h in hsent:
            hsent[h].append(i)
        else:
            hsent[h] = [i]

    def send_in_loop(tobesent):
        while 1:
            for p in tobesent:
                yield p

    packets_to_send = send_in_loop(tobesent)

    ssock = rsock = pks.fileno()

    try:
        while 1:
            readyr,readys,_ = select([rsock],[ssock],[])
            if ssock in readys:
                pks.send(packets_to_send.next())
                
            if rsock in readyr:
                p = pks.recv(MTU)
                if p is None:
                    continue
                h = p.hashret()
                if h in hsent:
                    hlst = hsent[h]
                    for i in hlst:
                        if p.answers(i):
                            res = prn((i,p))
                            if unique:
                                if res in seen:
                                    continue
                                seen[res] = None
                            if res is not None:
                                print res
                            if store:
                                received.append((i,p))
    except KeyboardInterrupt:
        if chainCC:
            raise
    return received

def srflood(x,filter=None, iface=None, nofilter=None, *args,**kargs):
    """Flood and receive packets at layer 3
prn:      function applied to packets received. Ret val is printed if not None
store:    if 1 (default), store answers and return them
unique:   only consider packets whose print 
nofilter: put 1 to avoid use of bpf filters
filter:   provide a BPF filter
iface:    listen answers only on the given interface"""
    s = conf.L3socket(filter=filter, iface=iface, nofilter=nofilter)
    r=sndrcvflood(s,x,*args,**kargs)
    s.close()
    return r

def srpflood(x,filter=None, iface=None, iface_hint=None, nofilter=None, *args,**kargs):
    """Flood and receive packets at layer 2
prn:      function applied to packets received. Ret val is printed if not None
store:    if 1 (default), store answers and return them
unique:   only consider packets whose print 
nofilter: put 1 to avoid use of bpf filters
filter:   provide a BPF filter
iface:    listen answers only on the given interface"""
    if iface is None and iface_hint is not None:
        iface = conf.route.route(iface_hint)[0]    
    s = conf.L2socket(filter=filter, iface=iface, nofilter=nofilter)
    r=sndrcvflood(s,x,*args,**kargs)
    s.close()
    return r

           
## Bluetooth


def srbt(peer, pkts, inter=0.1, *args, **kargs):
    s = conf.BTsocket(peer=peer)
    a,b,c=sndrcv(s,pkts,inter=inter,*args,**kargs)
    s.close()
    return a,b

def srbt1(peer, pkts, *args, **kargs):
    a,b = srbt(peer, pkts, *args, **kargs)
    if len(a) > 0:
        return a[0][1]
        
    



#############################
## pcap capture file stuff ##
#############################

def wrpcap(filename, pkt, *args, **kargs):
    """Write a list of packets to a pcap file
gz: set to 1 to save a gzipped capture
linktype: force linktype value
endianness: "<" or ">", force endianness"""
    PcapWriter(filename, *args, **kargs).write(pkt)

def rdpcap(filename, count=-1):
    """Read a pcap file and return a packet list
count: read only <count> packets"""
    return PcapReader(filename).read_all(count=count)

class PcapReader:
    """A stateful pcap reader
    
    Based entirely on scapy.rdpcap(), this class allows for packets
    to be dispatched without having to be loaded into memory all at
    once
    """

    def __init__(self, filename):
        self.filename = filename
        try:
            self.f = gzip.open(filename,"rb")
            magic = self.f.read(4)
        except IOError:
            self.f = open(filename,"rb")
            magic = self.f.read(4)
        if magic == "\xa1\xb2\xc3\xd4": #big endian
            self.endian = ">"
        elif  magic == "\xd4\xc3\xb2\xa1": #little endian
            self.endian = "<"
        else:
            raise RuntimeWarning, "Not a pcap capture file (bad magic)"
        hdr = self.f.read(20)
        if len(hdr)<20:
            raise RuntimeWarning, "Invalid pcap file (too short)"
        vermaj,vermin,tz,sig,snaplen,linktype = struct.unpack(self.endian+"HHIIII",hdr)
        self.LLcls = LLTypes.get(linktype, Raw)
        if self.LLcls == Raw:
            warning("PcapReader: unkonwon LL type [%i]/[%#x]. Using Raw packets" % (linktype,linktype))

    def __iter__(self):
        return self

    def next(self):
        """impliment the iterator protocol on a set of packets in a
        pcap file
        """
        pkt = self.read_packet()
        if pkt == None:
            raise StopIteration
        return pkt


    def read_packet(self):
        """return a single packet read from the file
        
        returns None when no more packets are available
        """
        hdr = self.f.read(16)
        if len(hdr) < 16:
            return None
        sec,usec,caplen,olen = struct.unpack(self.endian+"IIII", hdr)
        s = self.f.read(caplen)
        try:
            p = self.LLcls(s)
        except KeyboardInterrupt:
            raise
        except:
            if conf.debug_dissector:
                raise
            p = Raw(s)
        p.time = sec+0.000001*usec
        return p

    def dispatch(self, callback):
        """call the specified callback routine for each packet read
        
        This is just a convienience function for the main loop
        that allows for easy launching of packet processing in a 
        thread.
        """
        p = self.read_packet()
        while p != None:
            callback(p)
            p = self.read_packet()

    def read_all(self,count=-1):
        """return a list of all packets in the pcap file
        """
        res=[]
        while count != 0:
            count -= 1
            p = self.read_packet()
            if p is None:
                break
            res.append(p)
        return PacketList(res,name = os.path.basename(self.filename))

    def recv(self, size):
        """ Emulate a socket
        """
        return self.read_packet()

    def fileno(self):
        return self.f.fileno()
        


class PcapWriter:
    """A pcap writer with more control than wrpcap()
    
    This routine is based entirely on scapy.wrpcap(), but adds capability
    of writing one packet at a time in a streaming manner.
    """
    def __init__(self, filename, linktype=None, gz=0, endianness=""):
        self.linktype = linktype
        self.header_done = 0
        if gz:
            self.f = gzip.open(filename,"wb")
        else:
            self.f = open(filename,"wb")
        self.endian = endianness

    def fileno(self):
        return self.f.fileno()

    def write(self, pkt):
        """accepts a either a single packet or a list of packets
        to be written to the dumpfile
        """
        
        if self.header_done == 0:
            if self.linktype == None:
                if isinstance(pkt,Packet):
                    linktype = LLNumTypes.get(pkt.__class__,1)
                else:
                    linktype = LLNumTypes.get(pkt[0].__class__,1)

            self.f.write(struct.pack(self.endian+"IHHIIII", 0xa1b2c3d4L,
                                     2, 4, 0, 0, MTU, linktype))
            self.header_done = 1

        for p in pkt:
            self._write_packet(p)

    def _write_packet(self, packet):
        """writes a single packet to the pcap file
        """
        s = str(packet)
        l = len(s)
        sec = int(packet.time)
        usec = int((packet.time-sec)*1000000)
        self.f.write(struct.pack(self.endian+"IIII", sec, usec, l, l))
        self.f.write(s)

re_extract_hexcap = re.compile("^(0x[0-9a-fA-F]{2,}[ :\t]|(0x)?[0-9a-fA-F]{2,}:|(0x)?[0-9a-fA-F]{3,}[: \t]|) *(([0-9a-fA-F]{2} {,2}){,16})")

def import_hexcap():
    p = ""
    try:
        while 1:
            l = raw_input().strip()
            try:
                p += re_extract_hexcap.match(l).groups()[3]
            except:
                warning("Parsing error during hexcap")
                continue
    except EOFError:
        pass
    
    p = p.replace(" ","")
    p2=""
    for i in range(len(p)/2):
        p2 += chr(int(p[2*i:2*i+2],16))
    return p2
        


def wireshark(pktlist):
    f = os.tempnam("scapy")
    wrpcap(f, pktlist)
    os.spawnlp(os.P_NOWAIT, conf.prog.wireshark, conf.prog.wireshark, "-r", f)

def hexedit(x):
    x = str(x)
    f = os.tempnam("scapy")
    open(f,"w").write(x)
    os.spawnlp(os.P_WAIT, conf.prog.hexedit, conf.prog.hexedit, f)
    x = open(f).read()
    os.unlink(f)
    return x


#####################
## knowledge bases ##
#####################

class KnowledgeBase:
    def __init__(self, filename):
        self.filename = filename
        self.base = None

    def lazy_init(self):
        self.base = ""

    def reload(self, filename = None):
        if filename is not None:
            self.filename = filename
        oldbase = self.base
        self.base = None
        self.lazy_init()
        if self.base is None:
            self.base = oldbase

    def get_base(self):
        if self.base is None:
            self.lazy_init()
        return self.base
    


##########################
## IP location database ##
##########################

class IPCountryKnowledgeBase(KnowledgeBase):
    """
How to generate the base :
db = []
for l in open("GeoIPCountryWhois.csv").readlines():
    s,e,c = l.split(",")[2:5]
    db.append((int(s[1:-1]),int(e[1:-1]),c[1:-1]))
cPickle.dump(gzip.open("xxx","w"),db)
"""
    def lazy_init(self):
        self.base = load_object(self.filename)


class CountryLocKnowledgeBase(KnowledgeBase):
    def lazy_init(self):
        f=open(self.filename)
        self.base = {}
        while 1:
            l = f.readline()
            if not l:
                break
            l = l.strip().split(",")
            if len(l) != 3:
                continue
            c,lat,long = l
            
            self.base[c] = (float(long),float(lat))
        f.close()
            
        


def locate_ip(ip):
    ip=map(int,ip.split("."))
    ip = ip[3]+(ip[2]<<8L)+(ip[1]<<16L)+(ip[0]<<24L)

    cloc = country_loc_kdb.get_base()
    db = IP_country_kdb.get_base()

    d=0
    f=len(db)-1
    while (f-d) > 1:
        guess = (d+f)/2
        if ip > db[guess][0]:
            d = guess
        else:
            f = guess
    s,e,c = db[guess]
    if  s <= ip and ip <= e:
        return cloc.get(c,None)


    

###############
## p0f stuff ##
###############

# File format (according to p0f.fp) :
#
# wwww:ttt:D:ss:OOO...:QQ:OS:Details
#
# wwww    - window size
# ttt     - initial TTL
# D       - don't fragment bit  (0=unset, 1=set) 
# ss      - overall SYN packet size
# OOO     - option value and order specification
# QQ      - quirks list
# OS      - OS genre
# details - OS description



class p0fKnowledgeBase(KnowledgeBase):
    def __init__(self, filename):
        KnowledgeBase.__init__(self, filename)
        #self.ttl_range=[255]
    def lazy_init(self):
        try:
            f=open(self.filename)
        except IOError:
            warning("Can't open base %s" % self.filename)
            return
        try:
            self.base = []
            for l in f:
                if l[0] in ["#","\n"]:
                    continue
                l = tuple(l.split(":"))
                if len(l) < 8:
                    continue
                li = map(int,l[1:4])
                #if li[0] not in self.ttl_range:
                #    self.ttl_range.append(li[0])
                #    self.ttl_range.sort()
                self.base.append((l[0], li[0], li[1], li[2], l[4], l[5], l[6], l[7][:-1]))
        except:
            warning("Can't parse p0f database (new p0f version ?)")
            self.base = None
        f.close()


def packet2p0f(pkt):
    while pkt.haslayer(IP) and pkt.haslayer(TCP):
        pkt = pkt.getlayer(IP)
        if isinstance(pkt.payload, TCP):
            break
        pkt = pkt.payload

    if not isinstance(pkt, IP) or not isinstance(pkt.payload, TCP):
        raise TypeError("Not a TCP/IP packet")
    if pkt.payload.flags & 0x13 != 0x02: #S,!A,!F
        raise TypeError("Not a syn packet")
    
    #t = p0f_kdb.ttl_range[:]
    #t += [pkt.ttl]
    #t.sort()
    #ttl=t[t.index(pkt.ttl)+1]
    ttl = pkt.ttl

    df = (pkt.flags & 2) / 2
    ss = len(pkt)
    # from p0f/config.h : PACKET_BIG = 100
    if ss > 100:
        ss = 0

    ooo = ""
    mss = -1
    qqT = False
    qqP = False
    #qqBroken = False
    ilen = (pkt[TCP].dataofs << 2) - 20 # from p0f.c
    for option in pkt.payload.options:
        ilen -= 1
        if option[0] == "MSS":
            ooo += "M" + str(option[1]) + ","
            mss = option[1]
            # FIXME: qqBroken
            ilen -= 3
        elif option[0] == "WScale":
            ooo += "W" + str(option[1]) + ","
            # FIXME: qqBroken
            ilen -= 2
        elif option[0] == "Timestamp":
            if option[1][0] == 0:
                ooo += "T0,"
            else:
                ooo += "T,"
            if option[1][1] != 0:
                qqT = True
            ilen -= 9
        elif option[0] == "SAckOK":
            ooo += "S,"
            ilen -= 1
        elif option[0] == "NOP":
            ooo += "N,"
        elif option[0] == "EOL":
            ooo += "E,"
            if ilen > 0:
                qqP = True
        else:
            ooo += "?,"
            # FIXME: ilen
    ooo = ooo[:-1]
    if ooo == "": ooo = "."

    win = pkt.payload.window
    if mss != -1:
        if win % mss == 0:
            win = "S" + str(win/mss)
        elif win % (mss + 40) == 0:
            win = "T" + str(win/(mss+40))
        win = str(win)

    qq = ""

    if qqP:
        qq += "P"
    if pkt[IP].id == 0:
        qq += "Z"
    if pkt[IP].options != '':
        qq += "I"
    if pkt[TCP].urgptr != 0:
        qq += "U"
    if pkt[TCP].reserved != 0:
        qq += "X"
    if pkt[TCP].ack != 0:
        qq += "A"
    if qqT:
        qq += "T"
    if pkt[TCP].flags & 40 != 0:
        # U or P
        qq += "F"
    if not isinstance(pkt[TCP].payload, NoPayload):
        qq += "D"
    # FIXME : "!" - broken options segment

    if qq == "":
        qq = "."

    return (win,
            ttl,
            df,
            ss,
            ooo,
            qq)

def p0f_correl(x,y):
    d = 0
    # wwww can be "*" or "%nn"
    d += (x[0] == y[0] or y[0] == "*" or (y[0][0] == "%" and x[0].isdigit() and (int(x[0]) % int(y[0][1:])) == 0))
    # ttl
    d += (y[1] >= x[1] and y[1] - x[1] < 32)
    for i in [2, 3, 5]:
        d += (x[i] == y[i])
    xopt = x[4].split(",")
    yopt = y[4].split(",")
    if len(xopt) == len(yopt):
        same = True
        for i in range(len(xopt)):
            if not (xopt[i] == yopt[i] or
                    (len(yopt[i]) == 2 and len(xopt[i]) > 1 and
                     yopt[i][1] == "*" and xopt[i][0] == yopt[i][0]) or
                    (len(yopt[i]) > 2 and len(xopt[i]) > 1 and
                     yopt[i][1] == "%" and xopt[i][0] == yopt[i][0] and
                     int(xopt[i][1:]) % int(yopt[i][2:]) == 0)):
                same = False
                break
        if same:
            d += len(xopt)
    return d


def p0f(pkt):
    """Passive OS fingerprinting: which OS emitted this TCP SYN ?
p0f(packet) -> accuracy, [list of guesses]
"""
    pb = p0f_kdb.get_base()
    if not pb:
        warning("p0f base empty.")
        return []
    s = len(pb[0][0])
    r = []
    sig = packet2p0f(pkt)
    max = len(sig[4].split(",")) + 5
    for b in pb:
        d = p0f_correl(sig,b)
        if d == max:
            r.append((b[6], b[7], b[1] - pkt[IP].ttl))
    return r
            

def prnp0f(pkt):
    try:
        r = p0f(pkt)
    except:
        return
    if r == []:
        r = ("UNKNOWN", "[" + ":".join(map(str, packet2p0f(pkt))) + ":?:?]", None)
    else:
        r = r[0]
    uptime = None
    try:
        uptime = pkt2uptime(pkt)
    except:
        pass
    if uptime == 0:
        uptime = None
    res = pkt.sprintf("%IP.src%:%TCP.sport% - " + r[0] + " " + r[1])
    if uptime is not None:
        res += pkt.sprintf(" (up: " + str(uptime/3600) + " hrs)\n  -> %IP.dst%:%TCP.dport%")
    else:
        res += pkt.sprintf("\n  -> %IP.dst%:%TCP.dport%")
    if r[2] is not None:
        res += " (distance " + str(r[2]) + ")"
    print res


def pkt2uptime(pkt, HZ=100):
    """Calculate the date the machine which emitted the packet booted using TCP timestamp
pkt2uptime(pkt, [HZ=100])"""
    if not isinstance(pkt, Packet):
        raise TypeError("Not a TCP packet")
    if isinstance(pkt,NoPayload):
        raise TypeError("Not a TCP packet")
    if not isinstance(pkt, TCP):
        return pkt2uptime(pkt.payload)
    for opt in pkt.options:
        if opt[0] == "Timestamp":
            #t = pkt.time - opt[1][0] * 1.0/HZ
            #return time.ctime(t)
            t = opt[1][0] / HZ
            return t
    raise TypeError("No timestamp option")



#################
## Queso stuff ##
#################


def quesoTCPflags(flags):
    if flags == "-":
        return "-"
    flv = "FSRPAUXY"
    v = 0
    for i in flags:
        v |= 2**flv.index(i)
    return "%x" % v

class QuesoKnowledgeBase(KnowledgeBase):
    def lazy_init(self):
        try:
            f = open(self.filename)
        except IOError:
            return
        self.base = {}
        p = None
        try:
            for l in f:
                l = l.strip()
                if not l or l[0] == ';':
                    continue
                if l[0] == '*':
                    if p is not None:
                        p[""] = name
                    name = l[1:].strip()
                    p = self.base
                    continue
                if l[0] not in list("0123456"):
                    continue
                res = l[2:].split()
                res[-1] = quesoTCPflags(res[-1])
                res = " ".join(res)
                if not p.has_key(res):
                    p[res] = {}
                p = p[res]
            if p is not None:
                p[""] = name
        except:
            self.base = None
            warning("Can't load queso base [%s]", self.filename)
        f.close()
            
        

    
def queso_sig(target, dport=80, timeout=3):
    p = queso_kdb.get_base()
    ret = []
    for flags in ["S", "SA", "F", "FA", "SF", "P", "SEC"]:
        ans, unans = sr(IP(dst=target)/TCP(dport=dport,flags=flags,seq=RandInt()),
                        timeout=timeout, verbose=0)
        if len(ans) == 0:
            rs = "- - - -"
        else:
            s,r = ans[0]
            rs = "%i" % (r.seq != 0)
            if not r.ack:
                r += " 0"
            elif r.ack-s.seq > 666:
                rs += " R" % 0
            else:
                rs += " +%i" % (r.ack-s.seq)
            rs += " %X" % r.window
            rs += " %x" % r.payload.flags
        ret.append(rs)
    return ret
            
def queso_search(sig):
    p = queso_kdb.get_base()
    sig.reverse()
    ret = []
    try:
        while sig:
            s = sig.pop()
            p = p[s]
            if p.has_key(""):
                ret.append(p[""])
    except KeyError:
        pass
    return ret
        

def queso(*args,**kargs):
    """Queso OS fingerprinting
queso(target, dport=80, timeout=3)"""
    return queso_search(queso_sig(*args, **kargs))



######################
## nmap OS fp stuff ##
######################


class NmapKnowledgeBase(KnowledgeBase):
    def lazy_init(self):
        try:
            f=open(self.filename)
        except IOError:
            return

        self.base = []
        name = None
        try:
            for l in f:
                l = l.strip()
                if not l or l[0] == "#":
                    continue
                if l[:12] == "Fingerprint ":
                    if name is not None:
                        self.base.append((name,sig))
                    name = l[12:].strip()
                    sig={}
                    p = self.base
                    continue
                elif l[:6] == "Class ":
                    continue
                op = l.find("(")
                cl = l.find(")")
                if op < 0 or cl < 0:
                    warning("error reading nmap os fp base file")
                    continue
                test = l[:op]
                s = map(lambda x: x.split("="), l[op+1:cl].split("%"))
                si = {}
                for n,v in s:
                    si[n] = v
                sig[test]=si
            if name is not None:
                self.base.append((name,sig))
        except:
            self.base = None
            warning("Can't read nmap database [%s](new nmap version ?)" % self.filename)
        f.close()
        
def TCPflags2str(f):
    fl="FSRPAUEC"
    s=""
    for i in range(len(fl)):
        if f & 1:
            s = fl[i]+s
        f >>= 1
    return s

def nmap_tcppacket_sig(pkt):
    r = {}
    if pkt is not None:
#        r["Resp"] = "Y"
        r["DF"] = (pkt.flags & 2) and "Y" or "N"
        r["W"] = "%X" % pkt.window
        r["ACK"] = pkt.ack==2 and "S++" or pkt.ack==1 and "S" or "O"
        r["Flags"] = TCPflags2str(pkt.payload.flags)
        r["Ops"] = "".join(map(lambda x: x[0][0],pkt.payload.options))
    else:
        r["Resp"] = "N"
    return r


def nmap_udppacket_sig(S,T):
    r={}
    if T is None:
        r["Resp"] = "N"
    else:
        r["DF"] = (T.flags & 2) and "Y" or "N"
        r["TOS"] = "%X" % T.tos
        r["IPLEN"] = "%X" % T.len
        r["RIPTL"] = "%X" % T.payload.payload.len
        r["RID"] = S.id == T.payload.payload.id and "E" or "F"
        r["RIPCK"] = S.chksum == T.getlayer(IPerror).chksum and "E" or T.getlayer(IPerror).chksum == 0 and "0" or "F"
        r["UCK"] = S.payload.chksum == T.getlayer(UDPerror).chksum and "E" or T.getlayer(UDPerror).chksum ==0 and "0" or "F"
        r["ULEN"] = "%X" % T.getlayer(UDPerror).len
        r["DAT"] = T.getlayer(Raw) is None and "E" or S.getlayer(Raw).load == T.getlayer(Raw).load and "E" or "F"
    return r
    


def nmap_match_one_sig(seen, ref):
    c = 0
    for k in seen.keys():
        if ref.has_key(k):
            if seen[k] in ref[k].split("|"):
                c += 1
    if c == 0 and seen.get("Resp") == "N":
        return 0.7
    else:
        return 1.0*c/len(seen.keys())
        
        

def nmap_sig(target, oport=80, cport=81, ucport=1):
    res = {}

    tcpopt = [ ("WScale", 10),
               ("NOP",None),
               ("MSS", 256),
               ("Timestamp",(123,0)) ]
    tests = [ IP(dst=target, id=1)/TCP(seq=1, sport=5001, dport=oport, options=tcpopt, flags="CS"),
              IP(dst=target, id=1)/TCP(seq=1, sport=5002, dport=oport, options=tcpopt, flags=0),
              IP(dst=target, id=1)/TCP(seq=1, sport=5003, dport=oport, options=tcpopt, flags="SFUP"),
              IP(dst=target, id=1)/TCP(seq=1, sport=5004, dport=oport, options=tcpopt, flags="A"),
              IP(dst=target, id=1)/TCP(seq=1, sport=5005, dport=cport, options=tcpopt, flags="S"),
              IP(dst=target, id=1)/TCP(seq=1, sport=5006, dport=cport, options=tcpopt, flags="A"),
              IP(dst=target, id=1)/TCP(seq=1, sport=5007, dport=cport, options=tcpopt, flags="FPU"),
              IP(str(IP(dst=target)/UDP(sport=5008,dport=ucport)/(300*"i"))) ]

    ans, unans = sr(tests, timeout=2)
    ans += map(lambda x: (x,None), unans)

    for S,T in ans:
        if S.sport == 5008:
            res["PU"] = nmap_udppacket_sig(S,T)
        else:
            t = "T%i" % (S.sport-5000)
            if T is not None and T.haslayer(ICMP):
                warning("Test %s answered by an ICMP" % t)
                T=None
            res[t] = nmap_tcppacket_sig(T)

    return res

def nmap_probes2sig(tests):
    tests=tests.copy()
    res = {}
    if "PU" in tests:
        res["PU"] = nmap_udppacket_sig(*tests["PU"])
        del(tests["PU"])
    for k in tests:
        res[k] = nmap_tcppacket_sig(tests[k])
    return res
        

def nmap_search(sigs):
    guess = 0,[]
    for os,fp in nmap_kdb.get_base():
        c = 0.0
        for t in sigs.keys():
            if t in fp:
                c += nmap_match_one_sig(sigs[t], fp[t])
        c /= len(sigs.keys())
        if c > guess[0]:
            guess = c,[ os ]
        elif c == guess[0]:
            guess[1].append(os)
    return guess
    
    
def nmap_fp(target, oport=80, cport=81):
    """nmap fingerprinting
nmap_fp(target, [oport=80,] [cport=81,]) -> list of best guesses with accuracy
"""
    sigs = nmap_sig(target, oport, cport)
    return nmap_search(sigs)
        

def nmap_sig2txt(sig):
    torder = ["TSeq","T1","T2","T3","T4","T5","T6","T7","PU"]
    korder = ["Class", "gcd", "SI", "IPID", "TS",
              "Resp", "DF", "W", "ACK", "Flags", "Ops",
              "TOS", "IPLEN", "RIPTL", "RID", "RIPCK", "UCK", "ULEN", "DAT" ]
    txt=[]
    for i in sig.keys():
        if i not in torder:
            torder.append(i)
    for t in torder:
        sl = sig.get(t)
        if sl is None:
            continue
        s = []
        for k in korder:
            v = sl.get(k)
            if v is None:
                continue
            s.append("%s=%s"%(k,v))
        txt.append("%s(%s)" % (t, "%".join(s)))
    return "\n".join(txt)
            
        



###################
## User commands ##
###################


def sniff(count=0, store=1, offline=None, prn = None, lfilter=None, L2socket=None, timeout=None, *arg, **karg):
    """Sniff packets
sniff([count=0,] [prn=None,] [store=1,] [offline=None,] [lfilter=None,] + L2ListenSocket args) -> list of packets

  count: number of packets to capture. 0 means infinity
  store: wether to store sniffed packets or discard them
    prn: function to apply to each packet. If something is returned,
         it is displayed. Ex:
         ex: prn = lambda x: x.summary()
lfilter: python function applied to each packet to determine
         if further action may be done
         ex: lfilter = lambda x: x.haslayer(Padding)
offline: pcap file to read packets from, instead of sniffing them
timeout: stop sniffing after a given time (default: None)
L2socket: use the provided L2socket
    """
    c = 0

    if offline is None:
        if L2socket is None:
            L2socket = conf.L2listen
        s = L2socket(type=ETH_P_ALL, *arg, **karg)
    else:
        s = PcapReader(offline)

    lst = []
    if timeout is not None:
        stoptime = time.time()+timeout
    remain = None
    while 1:
        try:
            if timeout is not None:
                remain = stoptime-time.time()
                if remain <= 0:
                    break
            sel = select([s],[],[],remain)
            if s in sel[0]:
                p = s.recv(MTU)
                if p is None:
                    break
                if lfilter and not lfilter(p):
                    continue
                if store:
                    lst.append(p)
                c += 1
                if prn:
                    r = prn(p)
                    if r is not None:
                        print r
                if count > 0 and c >= count:
                    break
        except KeyboardInterrupt:
            break
    return PacketList(lst,"Sniffed")



def arpcachepoison(target, victim, interval=60):
    """Poison target's cache with (your MAC,victim's IP) couple
arpcachepoison(target, victim, [interval=60]) -> None
"""
    tmac = getmacbyip(target)
    p = Ether(dst=tmac)/ARP(op="who-has", psrc=victim, pdst=target)
    try:
        while 1:
            sendp(p, iface_hint=target)
            if conf.verb > 1:
                os.write(1,".")
            time.sleep(interval)
    except KeyboardInterrupt:
        pass

def traceroute(target, dport=80, minttl=1, maxttl=30, sport=RandShort(), l4 = None, filter=None, timeout=2, **kargs):
    """Instant TCP traceroute
traceroute(target, [maxttl=30], [dport=80], [sport=80]) -> None
"""
    if filter is None:
        filter="(icmp and icmp[0]=11) or (tcp and (tcp[13] & 0x16 > 0x10))"
    if l4 is None:
        a,b = sr(IP(dst=target, id=RandShort(), ttl=(minttl,maxttl))/TCP(seq=RandInt(),sport=sport, dport=dport),
                 timeout=timeout, filter=filter, **kargs)
    else:
        a,b = sr(IP(dst=target, id=RandShort(), ttl=(minttl,maxttl))/l4,
                 timeout=timeout, **kargs)

    a = TracerouteResult(a.res)
    a.display()
    return a,b




def arping(net, timeout=2, cache=0,  **kargs):
    """Send ARP who-has requests to determine which hosts are up
arping(net, cache=0, iface=conf.iface) -> None
Set cache=True if you want arping to modify internal ARP-Cache"""
    ans,unans = srp(Ether(dst="ff:ff:ff:ff:ff:ff")/ARP(pdst=net),
                    filter="arp and arp[7] = 2", timeout=timeout, iface_hint=net, **kargs)
    ans = ARPingResult(ans.res)

    if cache and ans is not None:
        for pair in ans:
            arp_cache[pair[1].psrc] = (pair[1].hwsrc, time.time())
        
    ans.display()
    return ans,unans

def dyndns_add(nameserver, name, rdata, type="A", ttl=10):
    """Send a DNS add message to a nameserver for "name" to have a new "rdata"
dyndns_add(nameserver, name, rdata, type="A", ttl=10) -> result code (0=ok)

example: dyndns_add("ns1.toto.com", "dyn.toto.com", "127.0.0.1")
RFC2136
"""
    zone = name[name.find(".")+1:]
    r=sr1(IP(dst=nameserver)/UDP()/DNS(opcode=5,
                                       qd=[DNSQR(qname=zone, qtype="SOA")],
                                       ns=[DNSRR(rrname=name, type="A",
                                                 ttl=ttl, rdata=rdata)]),
          verbose=0, timeout=5)
    if r and r.haslayer(DNS):
        return r.getlayer(DNS).rcode
    else:
        return -1
    
    
    

def dyndns_del(nameserver, name, type="ALL", ttl=10):
    """Send a DNS delete message to a nameserver for "name"
dyndns_del(nameserver, name, type="ANY", ttl=10) -> result code (0=ok)

example: dyndns_del("ns1.toto.com", "dyn.toto.com")
RFC2136
"""
    zone = name[name.find(".")+1:]
    r=sr1(IP(dst=nameserver)/UDP()/DNS(opcode=5,
                                       qd=[DNSQR(qname=zone, qtype="SOA")],
                                       ns=[DNSRR(rrname=name, type=type,
                                                 rclass="ANY", ttl=0, rdata="")]),
          verbose=0, timeout=5)
    if r and r.haslayer(DNS):
        return r.getlayer(DNS).rcode
    else:
        return -1
    

def is_promisc(ip, fake_bcast="ff:ff:00:00:00:00",**kargs):
    """Try to guess if target is in Promisc mode. The target is provided by its ip."""

    responses = srp1(Ether(dst=fake_bcast) / ARP(op="who-has", pdst=ip),type=ETH_P_ARP, iface_hint=ip, timeout=1, verbose=0,**kargs)

    return responses is not None

def promiscping(net, timeout=2, fake_bcast="ff:ff:ff:ff:ff:fe", **kargs):
    """Send ARP who-has requests to determine which hosts are in promiscuous mode
    promiscping(net, iface=conf.iface)"""
    ans,unans = srp(Ether(dst=fake_bcast)/ARP(pdst=net),
                    filter="arp and arp[7] = 2", timeout=timeout, iface_hint=net, **kargs)
    ans = ARPingResult(ans.res, name="PROMISCPing")

    ans.display()
    return ans,unans

def ikescan(ip):
    return sr(IP(dst=ip)/UDP()/ISAKMP(init_cookie=RandString(8),
                                      exch_type=2)/ISAKMP_payload_SA(prop=ISAKMP_payload_Proposal()))


def dhcp_request(iface=None,**kargs):
    if conf.checkIPaddr != 0:
        warning("conf.checkIPaddr is not 0, I may not be able to match the answer")
    if iface is None:
        iface = conf.iface
    fam,hw = get_if_raw_hwaddr(iface)
    return srp1(Ether(dst="ff:ff:ff:ff:ff:ff")/IP(src="0.0.0.0",dst="255.255.255.255")/UDP(sport=68,dport=67)
                 /BOOTP(chaddr=hw)/DHCP(options=[("message-type","discover"),"end"]),iface=iface,**kargs)


#####################
## Reporting stuff ##
#####################

def report_ports(target, ports):
    """portscan a target and output a LaTeX table
report_ports(target, ports) -> string"""
    ans,unans = sr(IP(dst=target)/TCP(dport=ports),timeout=5)
    rep = "\\begin{tabular}{|r|l|l|}\n\\hline\n"
    for s,r in ans:
        if not r.haslayer(ICMP):
            if r.payload.flags == 0x12:
                rep += r.sprintf("%TCP.sport% & open & SA \\\\\n")
    rep += "\\hline\n"
    for s,r in ans:
        if r.haslayer(ICMP):
            rep += r.sprintf("%TCPerror.dport% & closed & ICMP type %ICMP.type%/%ICMP.code% from %IP.src% \\\\\n")
        elif r.payload.flags != 0x12:
            rep += r.sprintf("%TCP.sport% & closed & TCP %TCP.flags% \\\\\n")
    rep += "\\hline\n"
    for i in unans:
        rep += i.sprintf("%TCP.dport% & ? & unanswered \\\\\n")
    rep += "\\hline\n\\end{tabular}\n"
    return rep


def __make_table(yfmtfunc, fmtfunc, endline, list, fxyz, sortx=None, sorty=None, seplinefunc=None):
    vx = {} 
    vy = {} 
    vz = {}
    vxf = {}
    vyf = {}
    l = 0
    for e in list:
        xx,yy,zz = map(str, fxyz(e))
        l = max(len(yy),l)
        vx[xx] = max(vx.get(xx,0), len(xx), len(zz))
        vy[yy] = None
        vz[(xx,yy)] = zz

    vxk = vx.keys()
    vyk = vy.keys()
    if sortx:
        vxk.sort(sortx)
    else:
        try:
            vxk.sort(lambda x,y:int(x)-int(y))
        except:
            try:
                vxk.sort(lambda x,y: cmp(struct.unpack("I", inet_aton(x))[0],struct.unpack("I", inet_aton(y))[0]))
            except:
                vxk.sort()
    if sorty:
        vyk.sort(sorty)
    else:
        try:
            vyk.sort(lambda x,y:int(x)-int(y))
        except:
            try:
                vyk.sort(lambda x,y: cmp(struct.unpack("I", inet_aton(x))[0],struct.unpack("I", inet_aton(y))[0]))
            except:
                vyk.sort()


    if seplinefunc:
        sepline = seplinefunc(l, map(lambda x:vx[x],vxk))
        print sepline

    fmt = yfmtfunc(l)
    print fmt % "",
    for x in vxk:
        vxf[x] = fmtfunc(vx[x])
        print vxf[x] % x,
    print endline
    if seplinefunc:
        print sepline
    for y in vyk:
        print fmt % y,
        for x in vxk:
            print vxf[x] % vz.get((x,y), "-"),
        print endline
    if seplinefunc:
        print sepline

def make_table(*args, **kargs):
    __make_table(lambda l:"%%-%is" % l, lambda l:"%%-%is" % l, "", *args, **kargs)
    
def make_lined_table(*args, **kargs):
    __make_table(lambda l:"%%-%is |" % l, lambda l:"%%-%is |" % l, "",
                 seplinefunc=lambda a,x:"+".join(map(lambda y:"-"*(y+2), [a-1]+x+[-2])),
                 *args, **kargs)

def make_tex_table(*args, **kargs):
    __make_table(lambda l: "%s", lambda l: "& %s", "\\\\", seplinefunc=lambda a,x:"\\hline", *args, **kargs)
    

######################
## Online doc stuff ##
######################


def lsc(cmd=None):
    """List user commands"""
    if cmd is None:
        for c in user_commands:
            doc = "No doc. available"
            if c.__doc__:
                doc = c.__doc__.split("\n")[0]
            
            print "%-16s : %s" % (c.__name__, doc)
    else:
        print cmd.__doc__

def ls(obj=None):
    """List  available layers, or infos on a given layer"""
    if obj is None:
        import __builtin__
        all = __builtin__.__dict__.copy()
        all.update(globals())
        objlst = filter(lambda (n,o): isinstance(o,type) and issubclass(o,Packet), all.items())
        objlst.sort(lambda x,y:cmp(x[0],y[0]))
        for n,o in objlst:
            print "%-10s : %s" %(n,o.name)
    else:
        if isinstance(obj, type) and issubclass(obj, Packet):
            for f in obj.fields_desc:
                print "%-10s : %-20s = (%s)" % (f.name, f.__class__.__name__,  repr(f.default))
        elif isinstance(obj, Packet):
            for f in obj.fields_desc:
                print "%-10s : %-20s = %-15s (%s)" % (f.name, f.__class__.__name__, repr(getattr(obj,f.name)), repr(f.default))
            if not isinstance(obj.payload, NoPayload):
                print "--"
                ls(obj.payload)
                

        else:
            print "Not a packet class. Type 'ls()' to list packet classes."


    


user_commands = [ sr, sr1, srp, srp1, srloop, srploop, sniff, p0f, arpcachepoison, send, sendp, traceroute, arping, ls, lsc, queso, nmap_fp, report_ports, dyndns_add, dyndns_del, is_promisc, promiscping ]


########################
## Answering machines ##
########################

class ReferenceAM(type):
    def __new__(cls, name, bases, dct):
        o = super(ReferenceAM, cls).__new__(cls, name, bases, dct)
        if o.function_name:
            globals()[o.function_name] = lambda o=o,*args,**kargs: o(*args,**kargs)()
        return o


class AnsweringMachine(object):
    __metaclass__ = ReferenceAM
    function_name = ""
    filter = None
    sniff_options = { "store":0 }
    sniff_options_list = [ "store", "iface", "count", "promisc", "filter", "type", "prn" ]
    send_options = { "verbose":0 }
    send_options_list = ["iface", "inter", "loop", "verbose"]
    send_function = staticmethod(send)
    
    
    def __init__(self, **kargs):
        self.mode = 0
        if self.filter:
            kargs.setdefault("filter",self.filter)
        kargs.setdefault("prn", self.reply)
        self.optam1 = {}
        self.optam2 = {}
        self.optam0 = {}
        doptsend,doptsniff = self.parse_all_options(1, kargs)
        self.defoptsend = self.send_options.copy()
        self.defoptsend.update(doptsend)
        self.defoptsniff = self.sniff_options.copy()
        self.defoptsniff.update(doptsniff)
        self.optsend,self.optsniff = [{},{}]

    def __getattr__(self, attr):
        for d in [self.optam2, self.optam1]:
            if attr in d:
                return d[attr]
        raise AttributeError,attr
                
    def __setattr__(self, attr, val):
        mode = self.__dict__.get("mode",0)
        if mode == 0:
            self.__dict__[attr] = val
        else:
            [self.optam1, self.optam2][mode-1][attr] = val

    def parse_options(self):
        pass

    def parse_all_options(self, mode, kargs):
        sniffopt = {}
        sendopt = {}
        for k in kargs.keys():            
            if k in self.sniff_options_list:
                sniffopt[k] = kargs[k]
            if k in self.send_options_list:
                sendopt[k] = kargs[k]
            if k in self.sniff_options_list+self.send_options_list:
                del(kargs[k])
        if mode != 2 or kargs:
            if mode == 1:
                self.optam0 = kargs
            elif mode == 2 and kargs:
                k = self.optam0.copy()
                k.update(kargs)
                self.parse_options(**k)
                kargs = k 
            omode = self.__dict__.get("mode",0)
            self.__dict__["mode"] = mode
            self.parse_options(**kargs)
            self.__dict__["mode"] = omode
        return sendopt,sniffopt

    def is_request(self, req):
        return 1

    def make_reply(self, req):
        return req

    def send_reply(self, reply):
        self.send_function(reply, **self.optsend)

    def print_reply(self, req, reply):
        print "%s ==> %s" % (req.summary(),reply.summary())

    def reply(self, pkt):
        if not self.is_request(pkt):
            return
        reply = self.make_reply(pkt)
        self.send_reply(reply)
        if conf.verb >= 0:
            self.print_reply(pkt, reply)

    def run(self, *args, **kargs):
        log_interactive.warning("run() method deprecated. The intance is now callable")
        self(*args,**kargs)

    def __call__(self, *args, **kargs):
        optsend,optsniff = self.parse_all_options(2,kargs)
        self.optsend=self.defoptsend.copy()
        self.optsend.update(optsend)
        self.optsniff=self.defoptsniff.copy()
        self.optsniff.update(optsniff)

        try:
            self.sniff()
        except KeyboardInterrupt:
            print "Interrupted by user"
        
    def sniff(self):
        sniff(**self.optsniff)


class BOOTP_am(AnsweringMachine):
    function_name = "bootpd"
    filter = "udp and port 68 and port 67"
    send_function = staticmethod(sendp)
    def parse_options(self, ipset=Net("192.168.1.128/25"),gw="192.168.1.1"):
        if type(ipset) is str:
            ipset = Net(ipset)
        if isinstance(ipset,Gen):
            ipset = [k for k in ipset]
            ipset.reverse()
        if len(ipset) == 1:
            ipset, = ipset
        self.ipset = ipset
        self.gw = gw
        self.leases = {}

    def is_request(self, req):
        if not req.haslayer(BOOTP):
            return 0
        reqb = req.getlayer(BOOTP)
        if reqb.op != 1:
            return 0
        return 1

    def print_reply(self, req, reply):
        print "Reply %s to %s" % (reply.getlayer(IP).dst,reply.dst)

    def make_reply(self, req):        
        mac = req.src
        if type(self.ipset) is list:
            if not self.leases.has_key(mac):
                self.leases[mac] = self.ipset.pop()
            ip = self.leases[mac]
        else:
            ip = self.ipset
            
        repb = req.getlayer(BOOTP).copy()
        repb.options = ""
        repb.op="BOOTREPLY"
        repb.yiaddr = ip
        repb.siaddr = self.gw
        repb.ciaddr = self.gw
        repb.giaddr = self.gw
        rep=Ether(dst=mac)/IP(dst=ip)/UDP(sport=req.dport,dport=req.sport)/repb
        return rep


class DHCP_am(BOOTP_am):
    function_name="dhcpd"
    def is_request(self, req):
        if not BOOTP_am.is_request(self, req):
            return 0
        if req.getlayer(BOOTP).options[:4] != "'c\x82Sc":
            return 0
        return 1
    def make_reply(self, req):
        dhcprespmap={"\x01":"\x02","\x03":"\x05"}
        resp = BOOTP_am.make_reply(self, req)
        opt = req.getlayer(BOOTP).options
        o = opt[:6]
        if len(opt) > 6:
            o += dhcprespmap.get(opt[6],opt[6])
        if len(opt) > 7:
            o += opt[7:]
        resp.getlayer(BOOTP).options = o



class DNS_am(AnsweringMachine):
    function_name="dns_spoof"
    filter = "udp port 53"

    def parse_options(self, joker="192.168.1.1", match=None):
        if match is None:
            self.match = {}
        else:
            self.match = match
        self.joker=joker

    def is_request(self, req):
        return req.haslayer(DNS) and req.getlayer(DNS).qr == 0
    
    def make_reply(self, req):
        ip = req.getlayer(IP)
        dns = req.getlayer(DNS)
        resp = IP(dst=ip.src, src=ip.dst)/UDP(dport=ip.sport,sport=ip.dport)
        rdata = self.match.get(dns.qd.qname, self.joker)
        resp /= DNS(id=dns.id, qr=1, qd=dns.qd,
                    an=DNSRR(rrname=dns.qd.qname, ttl=10, rdata=rdata))
        return resp


class WiFi_am(AnsweringMachine):
    """Before using this, initialize "iffrom" and "ifto" interfaces:
iwconfig iffrom mode monitor
iwpriv orig_ifto hostapd 1
ifconfig ifto up
note: if ifto=wlan0ap then orig_ifto=wlan0
note: ifto and iffrom must be set on the same channel
ex:
ifconfig eth1 up
iwconfig eth1 mode monitor
iwconfig eth1 channel 11
iwpriv wlan0 hostapd 1
ifconfig wlan0ap up
iwconfig wlan0 channel 11
iwconfig wlan0 essid dontexist
iwconfig wlan0 mode managed
"""
    function_name = "airpwn"
    filter = None
    
    def parse_options(iffrom, ifto, replace, pattern="", ignorepattern=""):
        self.iffrom = iffrom
        self.ifto = ifto
        ptrn = re.compile(pattern)
        iptrn = re.compile(ignorepattern)
        
    def is_request(self, pkt):
        if not isinstance(pkt,Dot11):
            return 0
        if not pkt.FCfield & 1:
            return 0
        if not pkt.haslayer(TCP):
            return 0
        ip = pkt.getlayer(IP)
        tcp = pkt.getlayer(TCP)
        pay = str(tcp.payload)
        if not self.ptrn.match(pay):
            return 0
        if self.iptrn.match(pay):
            return 0

    def make_reply(self, p):
        ip = p.getlayer(IP)
        tcp = p.getlayer(TCP)
        pay = str(tcp.payload)
        del(p.payload.payload.payload)
        p.FCfield="from-DS"
        p.addr1,p.addr2 = p.addr2,p.addr1
        p /= IP(src=ip.dst,dst=ip.src)
        p /= TCP(sport=tcp.dport, dport=tcp.sport,
                 seq=tcp.ack, ack=tcp.seq+len(pay),
                 flags="PA")
        q = p.copy()
        p /= self.replace
        q.ID += 1
        q.getlayer(TCP).flags="RA"
        q.getlayer(TCP).seq+=len(replace)
        return [p,q]
    
    def print_reply(self):
        print p.sprintf("Sent %IP.src%:%IP.sport% > %IP.dst%:%TCP.dport%")

    def send_reply(self, reply):
        sendp(reply, iface=self.ifto, **self.optsend)

    def sniff(self):
        sniff(iface=self.iffrom, **self.optsniff)



class ARP_am(AnsweringMachine):
    function_name="farpd"
    filter = "arp"
    send_function = staticmethod(sendp)

    def parse_options(self, IP_addr=None, iface=None, ARP_addr=None):
        self.IP_addr=IP_addr
        self.iface=iface
        self.ARP_addr=ARP_addr

    def is_request(self, req):
        return (req.haslayer(ARP) and
                req.getlayer(ARP).op == 1 and
                (self.IP_addr == None or self.IP_addr == req.getlayer(ARP).pdst))
    
    def make_reply(self, req):
        ether = req.getlayer(Ether)
        arp = req.getlayer(ARP)
        iff,a,gw = conf.route.route(arp.psrc)
        if self.iface != None:
            iff = iface
        ARP_addr = self.ARP_addr
        IP_addr = arp.pdst
        resp = Ether(dst=ether.src,
                     src=ARP_addr)/ARP(op="is-at",
                                       hwsrc=ARP_addr,
                                       psrc=IP_addr,
                                       hwdst=arp.hwsrc,
                                       pdst=arp.pdst)
        return resp

    def sniff(self):
        sniff(iface=self.iface, **self.optsniff)


#############
## Fuzzing ##
#############


def fuzz(p, _inplace=0):
    if not _inplace:
        p = p.copy()
    q = p
    while not isinstance(q, NoPayload):
        for f in q.fields_desc:
            if isinstance(f, PacketListField):
                for r in getattr(q, f.name):
                    print "fuzzing", repr(r)
                    fuzz(r, _inplace=1)
            elif f.default is not None:
                rnd = f.randval()
                if rnd is not None:
                    q.default_fields[f] = rnd
        q = q.payload
    return p




###################
## Testing stuff ##
###################



def merge(x,y):
    if len(x) > len(y):
        y += "\x00"*(len(x)-len(y))
    elif len(x) < len(y):
        x += "\x00"*(len(y)-len(x))
    m = ""
    for i in range(len(x)/ss):
        m += x[ss*i:ss*(i+1)]+y[ss*i:ss*(i+1)]
    return  m
#    return  "".join(map(str.__add__, x, y))


def voip_play(s1,list=None,**kargs):
    FIFO="/tmp/conv1.%i.%%i" % os.getpid()
    FIFO1=FIFO % 1
    FIFO2=FIFO % 2
    
    os.mkfifo(FIFO1)
    os.mkfifo(FIFO2)
    try:
        os.system("soxmix -t .ul %s -t .ul %s -t ossdsp /dev/dsp &" % (FIFO1,FIFO2))
        
        c1=open(FIFO1,"w", 4096)
        c2=open(FIFO2,"w", 4096)
        fcntl.fcntl(c1.fileno(),fcntl.F_SETFL, os.O_NONBLOCK)
        fcntl.fcntl(c2.fileno(),fcntl.F_SETFL, os.O_NONBLOCK)
    
    #    dsp,rd = os.popen2("sox -t .ul -c 2 - -t ossdsp /dev/dsp")
        def play(pkt,last=[]):
            if not pkt:
                return 
            if not pkt.haslayer(UDP):
                return 
            ip=pkt.getlayer(IP)
            if s1 in [ip.src, ip.dst]:
                if not last:
                    last.append(pkt)
                    return
                load=last.pop()
    #            x1 = load.load[12:]
                c1.write(load.load[12:])
                if load.getlayer(IP).src == ip.src:
    #                x2 = ""
                    c2.write("\x00"*len(load.load[12:]))
                    last.append(pkt)
                else:
    #                x2 = pkt.load[:12]
                    c2.write(pkt.load[12:])
    #            dsp.write(merge(x1,x2))
    
        if list is None:
            sniff(store=0, prn=play, **kargs)
        else:
            for p in list:
                play(p)
    finally:
        os.unlink(FIFO1)
        os.unlink(FIFO2)



def voip_play1(s1,list=None,**kargs):

    
    dsp,rd = os.popen2("sox -t .ul - -t ossdsp /dev/dsp")
    def play(pkt):
        if not pkt:
            return 
        if not pkt.haslayer(UDP):
            return 
        ip=pkt.getlayer(IP)
        if s1 in [ip.src, ip.dst]:
            dsp.write(pkt.getlayer(Raw).load[12:])
    try:
        if list is None:
            sniff(store=0, prn=play, **kargs)
        else:
            for p in list:
                play(p)
    finally:
        dsp.close()
        rd.close()

def voip_play2(s1,**kargs):
    dsp,rd = os.popen2("sox -t .ul -c 2 - -t ossdsp /dev/dsp")
    def play(pkt,last=[]):
        if not pkt:
            return 
        if not pkt.haslayer(UDP):
            return 
        ip=pkt.getlayer(IP)
        if s1 in [ip.src, ip.dst]:
            if not last:
                last.append(pkt)
                return
            load=last.pop()
            x1 = load.load[12:]
#            c1.write(load.load[12:])
            if load.getlayer(IP).src == ip.src:
                x2 = ""
#                c2.write("\x00"*len(load.load[12:]))
                last.append(pkt)
            else:
                x2 = pkt.load[:12]
#                c2.write(pkt.load[12:])
            dsp.write(merge(x1,x2))
            
    sniff(store=0, prn=play, **kargs)

def voip_play3(lst=None,**kargs):
    dsp,rd = os.popen2("sox -t .ul - -t ossdsp /dev/dsp")
    try:
        def play(pkt, dsp=dsp):
            if pkt and pkt.haslayer(UDP) and pkt.haslayer(Raw):
                dsp.write(pkt.getlayer(Raw).load[12:])
        if lst is None:
            sniff(store=0, prn=play, **kargs)
        else:
            for p in lst:
                play(p)
    finally:
        try:
            dsp.close()
            rd.close()
        except:
            pass


def IPID_count(lst, funcID=lambda x:x[1].id, funcpres=lambda x:x[1].summary()):
    idlst = map(funcID, lst)
    idlst.sort()
    classes = [idlst[0]]+map(lambda x:x[1],filter(lambda (x,y): abs(x-y)>50, map(lambda x,y: (x,y),idlst[:-1], idlst[1:])))
    lst = map(lambda x:(funcID(x), funcpres(x)), lst)
    lst.sort()
    print "Probably %i classes:" % len(classes), classes
    for id,pr in lst:
        print "%5i" % id, pr
    
    
    
            

last=None


def tethereal(*args,**kargs):
    sniff(prn=lambda x: x.display(),*args,**kargs)



def fragleak(target,sport=123, dport=123, timeout=0.2, onlyasc=0):
    load = "XXXXYYYYYYYYYY"
#    getmacbyip(target)
#    pkt = IP(dst=target, id=RandShort(), options="\x22"*40)/UDP()/load
    pkt = IP(dst=target, id=RandShort(), options="\x00"*40, flags=1)/UDP(sport=sport, dport=sport)/load
    s=conf.L3socket()
    intr=0
    found={}
    try:
        while 1:
            try:
                if not intr:
                    s.send(pkt)
                sin,sout,serr = select([s],[],[],timeout)
                if not sin:
                    continue
                ans=s.recv(1600)
                if not isinstance(ans, IP): #TODO: IPv6
                    continue
                if not isinstance(ans.payload, ICMP):
                    continue
                if not isinstance(ans.payload.payload, IPerror):
                    continue
                if ans.payload.payload.dst != target:
                    continue
                if ans.src  != target:
                    print "leak from", ans.src,


#                print repr(ans)
                if not ans.haslayer(Padding):
                    continue

                
#                print repr(ans.payload.payload.payload.payload)
                
#                if not isinstance(ans.payload.payload.payload.payload, Raw):
#                    continue
#                leak = ans.payload.payload.payload.payload.load[len(load):]
                leak = ans.getlayer(Padding).load
                if leak not in found:
                    found[leak]=None
                    linehexdump(leak, onlyasc=onlyasc)
            except KeyboardInterrupt:
                if intr:
                    raise
                intr=1
    except KeyboardInterrupt:
        pass

def fragleak2(target, timeout=0.4, onlyasc=0):
    found={}
    try:
        while 1:
            p = sr1(IP(dst=target, options="\x00"*40, proto=200)/"XXXXYYYYYYYYYYYY",timeout=timeout,verbose=0)
            if not p:
                continue
            if Padding in p:
                leak  = p[Padding].load
                if leak not in found:
                    found[leak]=None
                    linehexdump(leak,onlyasc=onlyasc)
    except:
        pass
    


plst=[]
def get_toDS():
    global plst
    while 1:
        p,=sniff(iface="eth1",count=1)
        if not isinstance(p,Dot11):
            continue
        if p.FCfield & 1:
            plst.append(p)
            print "."


#    if not ifto.endswith("ap"):
#        print "iwpriv %s hostapd 1" % ifto
#        os.system("iwpriv %s hostapd 1" % ifto)
#        ifto += "ap"
#        
#    os.system("iwconfig %s mode monitor" % iffrom)
#    

def airpwn(iffrom, ifto, replace, pattern="", ignorepattern=""):
    """Before using this, initialize "iffrom" and "ifto" interfaces:
iwconfig iffrom mode monitor
iwpriv orig_ifto hostapd 1
ifconfig ifto up
note: if ifto=wlan0ap then orig_ifto=wlan0
note: ifto and iffrom must be set on the same channel
ex:
ifconfig eth1 up
iwconfig eth1 mode monitor
iwconfig eth1 channel 11
iwpriv wlan0 hostapd 1
ifconfig wlan0ap up
iwconfig wlan0 channel 11
iwconfig wlan0 essid dontexist
iwconfig wlan0 mode managed
"""
    
    ptrn = re.compile(pattern)
    iptrn = re.compile(ignorepattern)
    def do_airpwn(p, ifto=ifto, replace=replace, ptrn=ptrn, iptrn=iptrn):
        if not isinstance(p,Dot11):
            return
        if not p.FCfield & 1:
            return
        if not p.haslayer(TCP):
            return
        ip = p.getlayer(IP)
        tcp = p.getlayer(TCP)
        pay = str(tcp.payload)
#        print "got tcp"
        if not ptrn.match(pay):
            return
#        print "match 1"
        if iptrn.match(pay):
            return
#        print "match 2"
        del(p.payload.payload.payload)
        p.FCfield="from-DS"
        p.addr1,p.addr2 = p.addr2,p.addr1
        q = p.copy()
        p /= IP(src=ip.dst,dst=ip.src)
        p /= TCP(sport=tcp.dport, dport=tcp.sport,
                 seq=tcp.ack, ack=tcp.seq+len(pay),
                 flags="PA")
        q = p.copy()
        p /= replace
        q.ID += 1
        q.getlayer(TCP).flags="RA"
        q.getlayer(TCP).seq+=len(replace)
        
        sendp([p,q], iface=ifto, verbose=0)
#        print "send",repr(p)        
#        print "send",repr(q)
        print p.sprintf("Sent %IP.src%:%IP.sport% > %IP.dst%:%TCP.dport%")

    sniff(iface=iffrom,prn=do_airpwn)

            
        
    
##################
## Color themes ##
##################

class Color:
    normal = "\033[0m"
    black = "\033[30m"
    red = "\033[31m"
    green = "\033[32m"
    yellow = "\033[33m"
    blue = "\033[34m"
    purple = "\033[35m"
    cyan = "\033[36m"
    grey = "\033[37m"

    bold = "\033[1m"
    uline = "\033[4m"
    blink = "\033[5m"
    invert = "\033[7m"
        

class ColorTheme:
    def __repr__(self):
        return "<%s>" % self.__class__.__name__
    def __getattr__(self, attr):
        return lambda x:x
        

class NoTheme(ColorTheme):
    pass


class AnsiColorTheme(ColorTheme):
    def __getattr__(self, attr):
        if attr.startswith("__"):
            raise AttributeError(attr)
        s = "style_%s" % attr 
        if s in self.__class__.__dict__:
            before = getattr(self, s)
            after = self.style_normal
        else:
            before = after = ""

        def do_style(val, fmt=None, before=before, after=after):
            if fmt is None:
                if type(val) is not str:
                    val = str(val)
            else:
                val = fmt % val
            return before+val+after
        return do_style
        
        
    style_normal = ""
    style_prompt = ""
    style_punct = ""
    style_id = ""
    style_not_printable = ""
    style_layer_name = ""
    style_field_name = ""
    style_field_value = ""
    style_emph_field_name = ""
    style_emph_field_value = ""
    style_packetlist_name = ""
    style_packetlist_proto = ""
    style_packetlist_value = ""
    style_fail = ""
    style_success = ""
    style_odd = ""
    style_even = ""
    style_opening = ""
    style_active = ""
    style_closed = ""
    style_left = ""
    style_right = ""

class BlackAndWhite(AnsiColorTheme):
    pass

class DefaultTheme(AnsiColorTheme):
    style_normal = Color.normal
    style_prompt = Color.blue+Color.bold
    style_punct = Color.normal
    style_id = Color.blue+Color.bold
    style_not_printable = Color.grey
    style_layer_name = Color.red+Color.bold
    style_field_name = Color.blue
    style_field_value = Color.purple
    style_emph_field_name = Color.blue+Color.uline+Color.bold
    style_emph_field_value = Color.purple+Color.uline+Color.bold
    style_packetlist_name = Color.red+Color.bold
    style_packetlist_proto = Color.blue
    style_packetlist_value = Color.purple
    style_fail = Color.red+Color.bold
    style_success = Color.blue+Color.bold
    style_even = Color.black+Color.bold
    style_odd = Color.black
    style_opening = Color.yellow
    style_active = Color.black
    style_closed = Color.grey
    style_left = Color.blue
    style_right = Color.red
    
class BrightTheme(AnsiColorTheme):
    style_normal = Color.normal
    style_punct = Color.normal
    style_id = Color.yellow+Color.bold
    style_layer_name = Color.red+Color.bold
    style_field_name = Color.yellow+Color.bold
    style_field_value = Color.purple+Color.bold
    style_emph_field_name = Color.yellow+Color.bold
    style_emph_field_value = Color.green+Color.bold
    style_packetlist_name = Color.red+Color.bold
    style_packetlist_proto = Color.yellow+Color.bold
    style_packetlist_value = Color.purple+Color.bold
    style_fail = Color.red+Color.bold
    style_success = Color.blue+Color.bold
    style_even = Color.black+Color.bold
    style_odd = Color.black
    style_left = Color.cyan
    style_right = Color.purple


class RastaTheme(AnsiColorTheme):
    style_normal = Color.green+Color.bold
    style_prompt = Color.yellow+Color.bold
    style_punct = Color.red
    style_id = Color.green+Color.bold
    style_not_printable = Color.green
    style_layer_name = Color.red+Color.bold
    style_field_name = Color.yellow+Color.bold
    style_field_value = Color.green+Color.bold
    style_emph_field_name = Color.green
    style_emph_field_value = Color.green
    style_packetlist_name = Color.red+Color.bold
    style_packetlist_proto = Color.yellow+Color.bold
    style_packetlist_value = Color.green+Color.bold
    style_fail = Color.red
    style_success = Color.red+Color.bold
    style_even = Color.yellow
    style_odd = Color.green
    style_left = Color.red
    style_right = Color.yellow


class FormatTheme(ColorTheme):
    def __getattr__(self, attr):
        if attr.startswith("__"):
            raise AttributeError(attr)
        col = self.__class__.__dict__.get("style_%s" % attr, "%s")
        def do_style(val, fmt=None, col=col):
            if fmt is None:
                if type(val) is not str:
                    val = str(val)
            else:
                val = fmt % val
            return col % val
        return do_style
        

class LatexTheme(FormatTheme):
    style_prompt = r"\textcolor{blue}{%s}"
    style_not_printable = r"\textcolor{gray}{%s}"
    style_layer_name = r"\textcolor{red}{\bf %s}"
    style_field_name = r"\textcolor{blue}{%s}"
    style_field_value = r"\textcolor{purple}{%s}"
    style_emph_field_name = r"\textcolor{blue}{\underline{%s}}" #ul
    style_emph_field_value = r"\textcolor{purple}{\underline{%s}}" #ul
    style_packetlist_name = r"\textcolor{red}{\bf %s}"
    style_packetlist_proto = r"\textcolor{blue}{%s}"
    style_packetlist_value = r"\textcolor{purple}{%s}"
    style_fail = r"\textcolor{red}{\bf %s}"
    style_success = r"\textcolor{blue}{\bf %s}"
    style_left = r"\textcolor{blue}{%s}"
    style_right = r"\textcolor{red}{%s}"
#    style_even = r"}{\bf "
#    style_odd = ""

class LatexTheme2(FormatTheme):
    style_prompt = r"@`@textcolor@[@blue@]@@[@%s@]@"
    style_not_printable = r"@`@textcolor@[@gray@]@@[@%s@]@"
    style_layer_name = r"@`@textcolor@[@red@]@@[@@`@bfseries@[@@]@%s@]@"
    style_field_name = r"@`@textcolor@[@blue@]@@[@%s@]@"
    style_field_value = r"@`@textcolor@[@purple@]@@[@%s@]@"
    style_emph_field_name = r"@`@textcolor@[@blue@]@@[@@`@underline@[@%s@]@@]@" 
    style_emph_field_value = r"@`@textcolor@[@purple@]@@[@@`@underline@[@%s@]@@]@" 
    style_packetlist_name = r"@`@textcolor@[@red@]@@[@@`@bfseries@[@@]@%s@]@"
    style_packetlist_proto = r"@`@textcolor@[@blue@]@@[@%s@]@"
    style_packetlist_value = r"@`@textcolor@[@purple@]@@[@%s@]@"
    style_fail = r"@`@textcolor@[@red@]@@[@@`@bfseries@[@@]@%s@]@"
    style_success = r"@`@textcolor@[@blue@]@@[@@`@bfserices@[@@]@%s@]@"
    style_even = r"@`@textcolor@[@gray@]@@[@@`@bfseries@[@@]@%s@]@"
#    style_odd = r"@`@textcolor@[@black@]@@[@@`@bfseries@[@@]@%s@]@"
    style_left = r"@`@textcolor@[@blue@]@@[@%s@]@"
    style_right = r"@`@textcolor@[@red@]@@[@%s@]@"

class HTMLTheme(FormatTheme):
    style_prompt = "<span class=prompt>%s</span>"
    style_not_printable = "<span class=not_printable>%s</span>"
    style_layer_name = "<span class=layer_name>%s</span>"
    style_field_name = "<span class=field_name>%s</span>"
    style_field_value = "<span class=field_value>%s</span>"
    style_emph_field_name = "<span class=emph_field_name>%s</span>"
    style_emph_field_value = "<span class=emph_field_value>%s</span>"
    style_packetlist_name = "<span class=packetlist_name>%s</span>"
    style_packetlist_proto = "<span class=packetlist_proto>%s</span>"
    style_packetlist_value = "<span class=packetlist_value>%s</span>"
    style_fail = "<span class=fail>%s</span>"
    style_success = "<span class=success>%s</span>"
    style_even = "<span class=even>%s</span>"
    style_odd = "<span class=odd>%s</span>"
    style_left = "<span class=left>%s</span>"
    style_right = "<span class=right>%s</span>"

class HTMLTheme2(HTMLTheme):
    style_prompt = "#[#span class=prompt#]#%s#[#/span#]#"
    style_not_printable = "#[#span class=not_printable#]#%s#[#/span#]#"
    style_layer_name = "#[#span class=layer_name#]#%s#[#/span#]#"
    style_field_name = "#[#span class=field_name#]#%s#[#/span#]#"
    style_field_value = "#[#span class=field_value#]#%s#[#/span#]#"
    style_emph_field_name = "#[#span class=emph_field_name#]#%s#[#/span#]#"
    style_emph_field_value = "#[#span class=emph_field_value#]#%s#[#/span#]#"
    style_packetlist_name = "#[#span class=packetlist_name#]#%s#[#/span#]#"
    style_packetlist_proto = "#[#span class=packetlist_proto#]#%s#[#/span#]#"
    style_packetlist_value = "#[#span class=packetlist_value#]#%s#[#/span#]#"
    style_fail = "#[#span class=fail#]#%s#[#/span#]#"
    style_success = "#[#span class=success#]#%s#[#/span#]#"
    style_even = "#[#span class=even#]#%s#[#/span#]#"
    style_odd = "#[#span class=odd#]#%s#[#/span#]#"
    style_left = "#[#span class=left#]#%s#[#/span#]#"
    style_right = "#[#span class=right#]#%s#[#/span#]#"


class ColorPrompt:
    __prompt = ">>> "
    def __str__(self):
        try:
            ct = conf.color_theme
            if isinstance(ct, AnsiColorTheme):
                ## ^A and ^B delimit invisible caracters for readline to count right
                return "\001%s\002" % ct.prompt("\002"+conf.prompt+"\001")
            else:
                return ct.prompt(conf.prompt)
        except:
            return self.__prompt

############
## Config ##
############

class ConfClass:
    def configure(self, cnf):
        self.__dict__ = cnf.__dict__.copy()
    def __repr__(self):
        return str(self)
    def __str__(self):
        s="Version    = %s\n" % VERSION
        keys = self.__class__.__dict__.copy()
        keys.update(self.__dict__)
        keys = keys.keys()
        keys.sort()
        for i in keys:
            if i[0] != "_":
                s += "%-10s = %s\n" % (i, repr(getattr(self, i)))
        return s[:-1]
    
class ProgPath(ConfClass):
    pdfreader = "acroread"
    psreader = "gv"
    dot = "dot"
    display = "display"
    tcpdump = "tcpdump"
    hexedit = "hexer"
    wireshark = "wireshark"
    
class Resolve:
    def __init__(self):
        self.fields = {}
    def add(self, *flds):
        for fld in flds:
            self.fields[fld]=None
    def remove(self, *flds):
        for fld in flds:
            if fld in self.fields:
                del(self.fields[fld])
    def __contains__(self, elt):
        return elt in self.fields
    def __repr__(self):
        return "<Resolve [%s]>" %  " ".join(str(x) for x in self.fields)
    
        


class Conf(ConfClass):
    """This object contains the configuration of scapy.
session  : filename where the session will be saved
stealth  : if 1, prevents any unwanted packet to go out (ARP, DNS, ...)
checkIPID: if 0, doesn't check that IPID matches between IP sent and ICMP IP citation received
           if 1, checks that they either are equal or byte swapped equals (bug in some IP stacks)
           if 2, strictly checks that they are equals
checkIPsrc: if 1, checks IP src in IP and ICMP IP citation match (bug in some NAT stacks)
check_TCPerror_seqack: if 1, also check that TCP seq and ack match the ones in ICMP citation
iff      : selects the default output interface for srp() and sendp(). default:"eth0")
verb     : level of verbosity, from 0 (almost mute) to 3 (verbose)
promisc  : default mode for listening socket (to get answers if you spoof on a lan)
sniff_promisc : default mode for sniff()
filter   : bpf filter added to every sniffing socket to exclude traffic from analysis
histfile : history file
padding  : includes padding in desassembled packets
except_filter : BPF filter for packets to ignore
debug_match : when 1, store received packet that are not matched into debug.recv
route    : holds the Scapy routing table and provides methods to manipulate it
warning_threshold : how much time between warnings from the same place
<<<<<<< HEAD
resolve   : holds list of fields for which resolution should be done
noenum    : holds list of enum fields for which conversion to string should NOT be done
=======
AS_resolver: choose the AS resolver class to use
>>>>>>> 9da88bf8
"""
    session = ""  
    stealth = "not implemented"
    iface = get_working_if()
    checkIPID = 0
    checkIPsrc = 1
    checkIPaddr = 1
    check_TCPerror_seqack = 0
    verb = 2
    prompt = ">>> "
    promisc = 1
    sniff_promisc = 1
    L3socket = L3PacketSocket
    L2socket = L2Socket
    L2listen = L2ListenSocket
    BTsocket = BluetoothL2CAPSocket
    histfile = os.path.join(os.environ["HOME"], ".scapy_history")
    padding = 1
    p0f_base ="/etc/p0f/p0f.fp"
    queso_base ="/etc/queso.conf"
    nmap_base ="/usr/share/nmap/nmap-os-fingerprints"
    IPCountry_base = "GeoIPCountry4Scapy.gz"
    countryLoc_base = "countryLoc.csv"
    gnuplot_world = "world.dat"
    except_filter = ""
    debug_match = 0
    route = Route()
    wepkey = ""
    auto_fragment = 1
    debug_dissector = 0
    color_theme = DefaultTheme()
    warning_threshold = 5
    prog = ProgPath()
<<<<<<< HEAD
    resolve = Resolve()
    noenum = Resolve()
    ethertypes = ETHER_TYPES
    protocols = IP_PROTOS
    services_tcp = TCP_SERVICES
    services_udp = UDP_SERVICES
    manufdb = MANUFDB
    
=======
    AS_resolver = AS_resolver_multi() 
>>>>>>> 9da88bf8
        

conf=Conf()

if PCAP:
    conf.L2listen=L2pcapListenSocket
    if DNET:
        conf.L3socket=L3dnetSocket
        conf.L2socket=L2dnetSocket


p0f_kdb = p0fKnowledgeBase(conf.p0f_base)
queso_kdb = QuesoKnowledgeBase(conf.queso_base)
nmap_kdb = NmapKnowledgeBase(conf.nmap_base)
IP_country_kdb = IPCountryKnowledgeBase(conf.IPCountry_base)
country_loc_kdb = CountryLocKnowledgeBase(conf.countryLoc_base)


#########################
##### Autorun stuff #####
#########################


class ScapyAutorunInterpreter(code.InteractiveInterpreter):
    def __init__(self, *args, **kargs):
        code.InteractiveInterpreter.__init__(self, *args, **kargs)
        self.error = 0
    def showsyntaxerror(self, *args, **kargs):
        self.error = 1
        return code.InteractiveInterpreter.showsyntaxerror(self, *args, **kargs)
    def showtraceback(self, *args, **kargs):
        self.error = 1
        return code.InteractiveInterpreter.showtraceback(self, *args, **kargs)


def autorun_commands(cmds,my_globals=None,verb=0):
    sv = conf.verb
    import __builtin__
    try:
        if my_globals is None:
            my_globals = globals()
        conf.verb = verb
        interp = ScapyAutorunInterpreter(my_globals)
        cmd = ""
        cmds = cmds.splitlines()
        cmds.append("") # ensure we finish multiline commands
        cmds.reverse()
        __builtin__.__dict__["_"] = None
        while 1:
            if cmd:
                sys.stderr.write(sys.__dict__.get("ps2","... "))
            else:
                sys.stderr.write(str(sys.__dict__.get("ps1",ColorPrompt())))
                
            l = cmds.pop()
            print l
            cmd += "\n"+l
            if interp.runsource(cmd):
                continue
            if interp.error:
                return 0
            cmd = ""
            if len(cmds) <= 1:
                break
    finally:
        conf.verb = sv
    return _

def autorun_get_interactive_session(cmds, **kargs):
    class StringWriter:
        def __init__(self):
            self.s = ""
        def write(self, x):
            self.s += x
            
    sw = StringWriter()
    sstdout,sstderr = sys.stdout,sys.stderr
    try:
        sys.stdout = sys.stderr = sw
        res = autorun_commands(cmds, **kargs)
    finally:
        sys.stdout,sys.stderr = sstdout,sstderr
    return sw.s,res

def autorun_get_text_interactive_session(cmds, **kargs):
    ct = conf.color_theme
    try:
        conf.color_theme = NoTheme()
        s,res = autorun_get_interactive_session(cmds, **kargs)
    finally:
        conf.color_theme = ct
    return s,res

def autorun_get_ansi_interactive_session(cmds, **kargs):
    ct = conf.color_theme
    try:
        conf.color_theme = DefaultTheme()
        s,res = autorun_get_interactive_session(cmds, **kargs)
    finally:
        conf.color_theme = ct
    return s,res

def autorun_get_html_interactive_session(cmds, **kargs):
    ct = conf.color_theme
    try:
        conf.color_theme = HTMLTheme2()
        s,res = autorun_get_interactive_session(cmds, **kargs)
    finally:
        conf.color_theme = ct
    
    s = s.replace("<","&lt;").replace(">","&gt;").replace("#[#","<").replace("#]#",">")
    return s,res

def autorun_get_latex_interactive_session(cmds, **kargs):
    ct = conf.color_theme
    try:
        conf.color_theme = LatexTheme2()
        s,res = autorun_get_interactive_session(cmds, **kargs)
    finally:
        conf.color_theme = ct
    s = tex_escape(s)
    s = s.replace("@[@","{").replace("@]@","}").replace("@`@","\\")
    return s,res


################
##### Main #####
################

def scapy_write_history_file(readline):
    if conf.histfile:
        try:
            readline.write_history_file(conf.histfile)
        except IOError,e:
            try:
                warning("Could not write history to [%s]\n\t (%s)" % (conf.histfile,e))
                tmp = os.tempnam("","scapy")
                readline.write_history_file(tmp)
                warning("Wrote history to [%s]" % tmp)
            except:
                warning("Cound not write history to [%s]. Discarded" % tmp)


def interact(mydict=None,argv=None,mybanner=None,loglevel=1):
    import code,sys,cPickle,types,os,imp,getopt,logging

    logging.getLogger("scapy").setLevel(loglevel)

    the_banner = "Welcome to Scapy (%s)"
    if mybanner is not None:
        the_banner += "\n"
        the_banner += mybanner

    if argv is None:
        argv = sys.argv

#    scapy_module = argv[0][argv[0].rfind("/")+1:]
#    if not scapy_module:
#        scapy_module = "scapy"
#    else:
#        if scapy_module.endswith(".py"):
#            scapy_module = scapy_module[:-3]
#
#    scapy=imp.load_module("scapy",*imp.find_module(scapy_module))
    
    
    import __builtin__
#    __builtin__.__dict__.update(scapy.__dict__)
    __builtin__.__dict__.update(globals())
    if mydict is not None:
        __builtin__.__dict__.update(mydict)


    import re, atexit
    try:
        import rlcompleter,readline
    except ImportError:
        log_loading.info("Can't load Python libreadline or completer")
        READLINE=0
    else:
        READLINE=1
        class ScapyCompleter(rlcompleter.Completer):
            def global_matches(self, text):
                matches = []
                n = len(text)
                for lst in [dir(__builtin__), session.keys()]:
                    for word in lst:
                        if word[:n] == text and word != "__builtins__":
                            matches.append(word)
                return matches
        
    
            def attr_matches(self, text):
                m = re.match(r"(\w+(\.\w+)*)\.(\w*)", text)
                if not m:
                    return
                expr, attr = m.group(1, 3)
                try:
                    object = eval(expr)
                except:
                    object = eval(expr, session)
                if isinstance(object, Packet) or isinstance(object, Packet_metaclass):
                    words = filter(lambda x: x[0]!="_",dir(object))
                    words += map(str, object.fields_desc)
                else:
                    words = dir(object)
                    if hasattr( object,"__class__" ):
                        words = words + rlcompleter.get_class_members(object.__class__)
                matches = []
                n = len(attr)
                for word in words:
                    if word[:n] == attr and word != "__builtins__":
                        matches.append("%s.%s" % (expr, word))
                return matches
    
        readline.set_completer(ScapyCompleter().complete)
        readline.parse_and_bind("C-o: operate-and-get-next")
        readline.parse_and_bind("tab: complete")
    
    
    session=None
    session_name=""
    CONFIG_FILE = DEFAULT_CONFIG_FILE

    iface = None
    try:
        opts=getopt.getopt(argv[1:], "hs:Cc:")
        for opt, parm in opts[0]:
            if opt == "-h":
                usage()
            elif opt == "-s":
                session_name = parm
            elif opt == "-c":
                CONFIG_FILE = parm
            elif opt == "-C":
                CONFIG_FILE = None
        
        if len(opts[1]) > 0:
            raise getopt.GetoptError("Too many parameters : [%s]" % string.join(opts[1]),None)


    except getopt.GetoptError, msg:
        log_loading.error(msg)
        sys.exit(1)


    if CONFIG_FILE:
        read_config_file(CONFIG_FILE)
        
    if session_name:
        try:
            os.stat(session_name)
        except OSError:
            log_loading.info("New session [%s]" % session_name)
        else:
            try:
                try:
                    session = cPickle.load(gzip.open(session_name,"rb"))
                except IOError:
                    session = cPickle.load(open(session_name,"rb"))
                log_loading.info("Using session [%s]" % session_name)
            except EOFError:
                log_loading.error("Error opening session [%s]" % session_name)
            except AttributeError:
                log_loading.error("Error opening session [%s]. Attribute missing" %  session_name)

        if session:
            if "conf" in session:
                conf.configure(session["conf"])
                session["conf"] = conf
        else:
            conf.session = session_name
            session={"conf":conf}
            
    else:
        session={"conf": conf}

    __builtin__.__dict__["scapy_session"] = session


    if READLINE:
        if conf.histfile:
            try:
                readline.read_history_file(conf.histfile)
            except IOError:
                pass
        atexit.register(scapy_write_history_file,readline)
    
    sys.ps1 = ColorPrompt()
    code.interact(banner = the_banner % (VERSION), local=session)

    if conf.session:
        save_session(conf.session, session)
    
    sys.exit()


def read_config_file(configfile):
    try:
        execfile(configfile)
    except IOError,e:
        log_loading.warning("Cannot read config file [%s] [%s]" % (configfile,e))
    except Exception,e:
        log_loading.exception("Error during evaluation of config file [%s]" % configfile)
        

if __name__ == "__main__":
    interact()
else:
    read_config_file(DEFAULT_CONFIG_FILE)<|MERGE_RESOLUTION|>--- conflicted
+++ resolved
@@ -10532,12 +10532,9 @@
 debug_match : when 1, store received packet that are not matched into debug.recv
 route    : holds the Scapy routing table and provides methods to manipulate it
 warning_threshold : how much time between warnings from the same place
-<<<<<<< HEAD
 resolve   : holds list of fields for which resolution should be done
 noenum    : holds list of enum fields for which conversion to string should NOT be done
-=======
 AS_resolver: choose the AS resolver class to use
->>>>>>> 9da88bf8
 """
     session = ""  
     stealth = "not implemented"
@@ -10571,7 +10568,6 @@
     color_theme = DefaultTheme()
     warning_threshold = 5
     prog = ProgPath()
-<<<<<<< HEAD
     resolve = Resolve()
     noenum = Resolve()
     ethertypes = ETHER_TYPES
@@ -10579,10 +10575,7 @@
     services_tcp = TCP_SERVICES
     services_udp = UDP_SERVICES
     manufdb = MANUFDB
-    
-=======
     AS_resolver = AS_resolver_multi() 
->>>>>>> 9da88bf8
         
 
 conf=Conf()
